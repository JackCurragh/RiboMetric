--- conflicted
+++ resolved
@@ -268,10 +268,7 @@
         elif attr.startswith(" transcript_id "):
             return attr.split(" ")[2].replace('"', "")
     return np.nan
-<<<<<<< HEAD
-
-=======
->>>>>>> 3a912acb
+
 
 
 def prepare_annotation(
