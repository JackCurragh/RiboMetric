--- conflicted
+++ resolved
@@ -58,13 +58,9 @@
         xaxis_title="Read Length",
         yaxis_title="Read Count",
         font=dict(
-<<<<<<< HEAD
-            family=config["plots"]["font_family"], size=18, color=config["plots"]["base_color"]
-=======
-            family="Helvetica Neue,Helvetica,Arial,sans-serif",
+            family=config["plots"]["font_family"],
             size=18,
-            color="#7f7f7f"
->>>>>>> 74052eab
+            color=config["plots"]["base_color"]
         ),
     )
     plot_read_length_dict = {
@@ -109,13 +105,9 @@
         xaxis_title="Read Start",
         yaxis_title="Proportion",
         font=dict(
-<<<<<<< HEAD
-            family=config["plots"]["font_family"], size=18, color=config["plots"]["base_color"]
-=======
-            family="Helvetica Neue,Helvetica,Arial,sans-serif",
+            family=config["plots"]["font_family"],
             size=18,
-            color="#7f7f7f",
->>>>>>> 74052eab
+            color=config["plots"]["base_color"]
         ),
     )
     plot_ligation_bias_dict = {
@@ -159,13 +151,9 @@
         yaxis_title="Proportion",
         yaxis_range=[0, 1],
         font=dict(
-<<<<<<< HEAD
-            family=config["plots"]["font_family"], size=18, color=config["plots"]["base_color"]
-=======
-            family="Helvetica Neue,Helvetica,Arial,sans-serif",
+            family=config["plots"]["font_family"],
             size=18,
-            color="#7f7f7f",
->>>>>>> 74052eab
+            color=config["plots"]["base_color"]
         ),
     )
     plot_nucleotide_composition_dict = {
@@ -207,11 +195,6 @@
                 if y == i
             ])
         )
-<<<<<<< HEAD
-=======
-    # cutoff = 40
-
->>>>>>> 74052eab
     fig = go.Figure(data=plot_data)
     fig.update_layout(barmode="group")
     fig.update_layout(
