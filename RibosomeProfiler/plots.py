"""
<<<<<<< HEAD
This script contains the code for generating the plots for
RibosomeProfiler reports
=======
This script contains the code for generating the plots for RibosomeProfiler reports 
>>>>>>> 764e505d

"""

from plotly import graph_objects as go


<<<<<<< HEAD
def plot_read_length_distribution(
    read_length_dict: dict, config: dict
) -> plotly.graph_objects.Figure:
=======
def plot_read_length_distribution(read_length_dict: dict, config: dict) -> go.Figure:
>>>>>>> 764e505d
    """
    Generate a plot of the read length distribution for the full dataset

    Inputs:
        read_length_df: Dataframe containing the read length distribution
        config: Dictionary containing the configuration information

    Outputs:
        fig: Plotly figure containing the read length distribution
    """
<<<<<<< HEAD
    hovertemplate = "<b>Read length</b>: %{x}" + "<br><b>Count</b>: %{y}"
    fig = plotly.graph_objects.Figure()
    fig.add_trace(
        plotly.graph_objects.Bar(
            x=list(read_length_dict.keys()),
            y=list(read_length_dict.values()),
            name="",
            hovertemplate=hovertemplate,
=======
    fig = go.Figure()
    fig.add_trace(
        go.Bar(
            x=list(read_length_dict.keys()),
            y=list(read_length_dict.values()),
            name="",
            hovertemplate="<b>Read length</b>: %{x}" + "<br><b>Count</b>: %{y}",
>>>>>>> 764e505d
        )
    )
    fig.update_layout(
        title="Read Length Distribution",
        xaxis_title="Read Length",
        yaxis_title="Read Count",
        font=dict(
<<<<<<< HEAD
            family="Helvetica Neue,Helvetica,Arial,sans-serif",
            size=18,
            color="#7f7f7f"
=======
            family="Helvetica Neue,Helvetica,Arial,sans-serif", size=18, color="#7f7f7f"
>>>>>>> 764e505d
        ),
    )
    return fig


def plot_ligation_bias_distribution(
    ligation_bias_dict: dict, config: dict
<<<<<<< HEAD
) -> plotly.graph_objects.Figure:
    """
    Generate a plot of the ligation bias distribution for the full dataset

    Inputs:
        ligation_bias_df: Dataframe containing the ligation bias distribution
=======
) -> go.Figure:
    """
    Generate a plot of ligation bias distribution for the full dataset

    Inputs:
        read_length_df: Dataframe containing the read length distribution
>>>>>>> 764e505d
        config: Dictionary containing the configuration information

    Outputs:
        fig: Plotly figure containing the ligation bias distribution
    """
<<<<<<< HEAD
    hovertemplate = "<b>Nucleotides</b>: %{x}" + "<br><b>Proportion</b>: %{y}"
    fig = plotly.graph_objects.Figure()
    fig.add_trace(
        plotly.graph_objects.Bar(
            x=list(ligation_bias_dict.keys()),
            y=list(ligation_bias_dict.values()),
            name="",
            hovertemplate=hovertemplate,
        )
    )
    fig.update_layout(
        title="Ligation Bias Distribution",
        xaxis_title="Read Start",
        yaxis_title="Proportion",
        font=dict(
            family="Helvetica Neue,Helvetica,Arial,sans-serif",
            size=18,
            color="#7f7f7f"
=======
    fig = go.Figure()
    fig.add_trace(
        go.Bar(
            x=list(ligation_bias_dict.keys()),
            y=list(ligation_bias_dict.values()),
            name="",
            hovertemplate="<b>Nucleotides</b>: %{x}" + "<br><b>Proportion</b>: %{y}",
        )
    )
    fig.update_layout(
        title="Ligation Bias Distribution",
        xaxis_title="Read Start",
        yaxis_title="Proportion",
        font=dict(
            family="Helvetica Neue,Helvetica,Arial,sans-serif", size=18, color="#7f7f7f"
        ),
    )
    return fig


def plot_nucleotide_composition(
    nucleotide_composition_dict: dict, config: dict
) -> go.Figure:
    """
    Generate a plot of the nucleotide composition for the full dataset

    Inputs:
        read_length_df: Dataframe containing the read length distribution
        config: Dictionary containing the configuration information

    Outputs:
        fig: Plotly figure containing the nucleotide composition
    """
    colors = {"A": "#c93434", "C": "#2e85db", "G": "#f0de1f", "T": "#1fc24d"}
    fig = go.Figure()
    # Iterate through each line in the data dictionary
    for nucleotide, distribution in nucleotide_composition_dict.items():
        # Add the line to the figure
        fig.add_trace(
            go.Scatter(y=distribution, name=nucleotide, line_color=colors[nucleotide])
        )

    # Set the title and axis labels
    fig.update_layout(
        title="Nucleotide Distribution",
        xaxis_title="Position (nucleotides)",
        yaxis_title="Proportion",
        yaxis_range=[0, 1],
        font=dict(
            family="Helvetica Neue,Helvetica,Arial,sans-serif", size=18, color="#7f7f7f"
>>>>>>> 764e505d
        ),
    )
    return fig<|MERGE_RESOLUTION|>--- conflicted
+++ resolved
@@ -1,23 +1,13 @@
 """
-<<<<<<< HEAD
 This script contains the code for generating the plots for
 RibosomeProfiler reports
-=======
-This script contains the code for generating the plots for RibosomeProfiler reports 
->>>>>>> 764e505d
-
 """
 
 from plotly import graph_objects as go
 
-
-<<<<<<< HEAD
 def plot_read_length_distribution(
     read_length_dict: dict, config: dict
 ) -> plotly.graph_objects.Figure:
-=======
-def plot_read_length_distribution(read_length_dict: dict, config: dict) -> go.Figure:
->>>>>>> 764e505d
     """
     Generate a plot of the read length distribution for the full dataset
 
@@ -28,7 +18,6 @@
     Outputs:
         fig: Plotly figure containing the read length distribution
     """
-<<<<<<< HEAD
     hovertemplate = "<b>Read length</b>: %{x}" + "<br><b>Count</b>: %{y}"
     fig = plotly.graph_objects.Figure()
     fig.add_trace(
@@ -37,15 +26,6 @@
             y=list(read_length_dict.values()),
             name="",
             hovertemplate=hovertemplate,
-=======
-    fig = go.Figure()
-    fig.add_trace(
-        go.Bar(
-            x=list(read_length_dict.keys()),
-            y=list(read_length_dict.values()),
-            name="",
-            hovertemplate="<b>Read length</b>: %{x}" + "<br><b>Count</b>: %{y}",
->>>>>>> 764e505d
         )
     )
     fig.update_layout(
@@ -53,13 +33,9 @@
         xaxis_title="Read Length",
         yaxis_title="Read Count",
         font=dict(
-<<<<<<< HEAD
             family="Helvetica Neue,Helvetica,Arial,sans-serif",
             size=18,
             color="#7f7f7f"
-=======
-            family="Helvetica Neue,Helvetica,Arial,sans-serif", size=18, color="#7f7f7f"
->>>>>>> 764e505d
         ),
     )
     return fig
@@ -67,46 +43,17 @@
 
 def plot_ligation_bias_distribution(
     ligation_bias_dict: dict, config: dict
-<<<<<<< HEAD
-) -> plotly.graph_objects.Figure:
-    """
-    Generate a plot of the ligation bias distribution for the full dataset
-
-    Inputs:
-        ligation_bias_df: Dataframe containing the ligation bias distribution
-=======
 ) -> go.Figure:
     """
     Generate a plot of ligation bias distribution for the full dataset
 
     Inputs:
         read_length_df: Dataframe containing the read length distribution
->>>>>>> 764e505d
         config: Dictionary containing the configuration information
 
     Outputs:
         fig: Plotly figure containing the ligation bias distribution
     """
-<<<<<<< HEAD
-    hovertemplate = "<b>Nucleotides</b>: %{x}" + "<br><b>Proportion</b>: %{y}"
-    fig = plotly.graph_objects.Figure()
-    fig.add_trace(
-        plotly.graph_objects.Bar(
-            x=list(ligation_bias_dict.keys()),
-            y=list(ligation_bias_dict.values()),
-            name="",
-            hovertemplate=hovertemplate,
-        )
-    )
-    fig.update_layout(
-        title="Ligation Bias Distribution",
-        xaxis_title="Read Start",
-        yaxis_title="Proportion",
-        font=dict(
-            family="Helvetica Neue,Helvetica,Arial,sans-serif",
-            size=18,
-            color="#7f7f7f"
-=======
     fig = go.Figure()
     fig.add_trace(
         go.Bar(
@@ -157,7 +104,6 @@
         yaxis_range=[0, 1],
         font=dict(
             family="Helvetica Neue,Helvetica,Arial,sans-serif", size=18, color="#7f7f7f"
->>>>>>> 764e505d
         ),
     )
     return fig