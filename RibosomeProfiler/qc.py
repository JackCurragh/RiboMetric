"""
Main script for running qc analysis

Three main modes:
    annotation free: no gff file provided just use the bam file
    annotation based: gff file provided and use the bam file
    sequence based: gff file and transcriptome fasta file
                    provided and use the bam file

"""

import pandas as pd
from .modules import (
    read_length_distribution,
    read_df_to_cds_read_df,
    ligation_bias_distribution,
    nucleotide_composition,
    read_frame_distribution,
    mRNA_distribution,
    annotate_reads,
    metagene_profile,
    sequence_slice,
    metagene_heatmap,
)


def annotation_free_mode(read_df: pd.DataFrame, config: dict) -> dict:
    """
    Run the annotation free mode of the qc analysis

    Inputs:
        read_df: dataframe containing the read information
                (keys are the read names)
        config:  Dictionary containing the configuration information

    Outputs:
        results_dict: Dictionary containing the results of the qc analysis
    """

    print("Running modules")
<<<<<<< HEAD
    results_dict = {
        "mode": "annotation_free_mode",
        "read_length_distribution": read_length_distribution(read_df),
        "ligation_bias_distribution": ligation_bias_distribution(read_df),
        "nucleotide_composition": nucleotide_composition(read_df),
        "read_frame_distribution": read_frame_distribution(read_df),
    }
=======
    results_dict = {}
    results_dict["mode"] = "annotation_free_mode"
    print("> read_length_distribution")
    results_dict["read_length_distribution"] = read_length_distribution(read_df)
    print("> ligation_bias_distribution")
    results_dict["ligation_bias_distribution"] = ligation_bias_distribution(read_df)
    print("> nucleotide_composition")
    results_dict["nucleotide_composition"] = nucleotide_composition(read_df)
    print("> read_frame_distribution")
    results_dict["read_frame_distribution"] = read_frame_distribution(read_df)
    print("> sequence_slice")
    results_dict["sequence_slice"] = sequence_slice(
        read_df,
        nt_start=config["plots"]["nucleotide_proportion"]["nucleotide_start"],
        nt_count=config["plots"]["nucleotide_proportion"]["nucleotide_count"],
    )
    print("> summary_metrics")
    results_dict["summary_metrics"] = {}
>>>>>>> 3a912acb

    return results_dict


def annotation_mode(
    read_df: pd.DataFrame, annotation_df: pd.DataFrame, config: dict
) -> dict:
    """
    Run the annotation mode of the qc analysis

    Inputs:
        read_df: Dataframe containing the read information
                (keys are the read names)
        annotation_df: Dataframe containing the annotation information
        transcript_list: List of the top N transcripts
        config: Dictionary containing the configuration information

    Outputs:
        results_dict: Dictionary containing the results of the qc analysis
    """
<<<<<<< HEAD
    print("Subsetting to CDS reads")
    annotation_df["transcript_id"] = annotation_df["transcript_id"].replace(
        "\"", "", regex=True
        )

    cds_read_df = read_df_to_cds_read_df(read_df, annotation_df)
=======
>>>>>>> 3a912acb
    print("Merging annotation and reads")
    annotated_read_df = annotate_reads(read_df, annotation_df)
    print("Subsetting to CDS reads")
    cds_read_df = read_df_to_cds_read_df(annotated_read_df)
    print("Running modules")
<<<<<<< HEAD
    results_dict = {
        "mode": "annotation_mode",
        "read_length_distribution": read_length_distribution(read_df),
        "ligation_bias_distribution": ligation_bias_distribution(read_df),
        "nucleotide_composition": nucleotide_composition(read_df),
    }
    results_dict["read_frame_distribution"] = read_frame_distribution(
                                                    cds_read_df)\
        if config["qc"]["use_cds_subset"]["read_frame_distribution"]\
=======
    results_dict = {}
    results_dict["mode"] = "annotation_mode"
    print("> read_length_distribution")
    results_dict["read_length_distribution"] = read_length_distribution(read_df)
    print("> ligation_bias_distribution")
    results_dict["ligation_bias_distribution"] = ligation_bias_distribution(read_df)
    print("> nucleotide_composition")
    results_dict["nucleotide_composition"] = nucleotide_composition(read_df)
    print("> sequence_slice")
    results_dict["sequence_slice"] = sequence_slice(
        read_df,
        nt_start=config["plots"]["nucleotide_proportion"]["nucleotide_start"],
        nt_count=config["plots"]["nucleotide_proportion"]["nucleotide_count"],
    )
    print("> read_frame_distribution")
    results_dict["read_frame_distribution"] = (
        read_frame_distribution(cds_read_df)
        if config["qc"]["use_cds_subset"]["read_frame_distribution"]
>>>>>>> 3a912acb
        else read_frame_distribution(read_df)
    )
    print("> mRNA_distribution")
    results_dict["mRNA_distribution"] = mRNA_distribution(annotated_read_df)
    print("> metagene_profile")
    results_dict["metagene_profile"] = (
        metagene_profile(
            annotated_read_df, config["plots"]["metagene_profile"]["distance_target"]
        )
        .value_counts()
        .to_dict()
    )
    print("> metagene_heatmap")
    results_dict["metagene_heatmap"] = metagene_heatmap(
        annotated_read_df,
        config["plots"]["metagene_profile"]["distance_target"],
        config["plots"]["metagene_profile"]["distance_range"],
    )
    print("> summary_metrics")
    results_dict["summary_metrics"] = {}
    return results_dict


def sequence_mode(
    read_df: pd.DataFrame,
    gff_path: str,
    transcript_list: list,
    fasta_path: str,
    config: dict,
) -> dict:
    """
    Run the sequence mode of the qc analysis

    Inputs:
        read_df: dataframe containing the read information
                (keys are the read names)
        gff_path: Path to the gff file
        transcript_list: List of the top N transcripts
        fasta_path: Path to the transcriptome fasta file
        config: Dictionary containing the configuration information

    Outputs:
        results_dict: Dictionary containing the results of the qc analysis
    """
    results_dict = {
        "mode": "sequence_mode",
        "read_length_distribution": read_length_distribution(read_df),
        "ligation_bias_distribution": ligation_bias_distribution(read_df),
        "nucleotide_composition": nucleotide_composition(read_df),
        "read_frame_distribution": read_frame_distribution(read_df),
    }
    # results_dict["read_frame_distribution"] = read_frame_distribution(
    #   cds_read_df)\
    #     if config["qc"]["use_cds_subset"]["read_frame_distribution"]\
    #     else read_frame_distribution(read_df)

    return results_dict<|MERGE_RESOLUTION|>--- conflicted
+++ resolved
@@ -38,15 +38,6 @@
     """
 
     print("Running modules")
-<<<<<<< HEAD
-    results_dict = {
-        "mode": "annotation_free_mode",
-        "read_length_distribution": read_length_distribution(read_df),
-        "ligation_bias_distribution": ligation_bias_distribution(read_df),
-        "nucleotide_composition": nucleotide_composition(read_df),
-        "read_frame_distribution": read_frame_distribution(read_df),
-    }
-=======
     results_dict = {}
     results_dict["mode"] = "annotation_free_mode"
     print("> read_length_distribution")
@@ -65,7 +56,6 @@
     )
     print("> summary_metrics")
     results_dict["summary_metrics"] = {}
->>>>>>> 3a912acb
 
     return results_dict
 
@@ -86,31 +76,12 @@
     Outputs:
         results_dict: Dictionary containing the results of the qc analysis
     """
-<<<<<<< HEAD
-    print("Subsetting to CDS reads")
-    annotation_df["transcript_id"] = annotation_df["transcript_id"].replace(
-        "\"", "", regex=True
-        )
-
-    cds_read_df = read_df_to_cds_read_df(read_df, annotation_df)
-=======
->>>>>>> 3a912acb
     print("Merging annotation and reads")
     annotated_read_df = annotate_reads(read_df, annotation_df)
     print("Subsetting to CDS reads")
     cds_read_df = read_df_to_cds_read_df(annotated_read_df)
     print("Running modules")
-<<<<<<< HEAD
-    results_dict = {
-        "mode": "annotation_mode",
-        "read_length_distribution": read_length_distribution(read_df),
-        "ligation_bias_distribution": ligation_bias_distribution(read_df),
-        "nucleotide_composition": nucleotide_composition(read_df),
-    }
-    results_dict["read_frame_distribution"] = read_frame_distribution(
-                                                    cds_read_df)\
-        if config["qc"]["use_cds_subset"]["read_frame_distribution"]\
-=======
+    
     results_dict = {}
     results_dict["mode"] = "annotation_mode"
     print("> read_length_distribution")
@@ -129,7 +100,6 @@
     results_dict["read_frame_distribution"] = (
         read_frame_distribution(cds_read_df)
         if config["qc"]["use_cds_subset"]["read_frame_distribution"]
->>>>>>> 3a912acb
         else read_frame_distribution(read_df)
     )
     print("> mRNA_distribution")
