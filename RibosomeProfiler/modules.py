"""
This script contains the functions required to run individual modules
of the RibosomeProfiler pipeline

"""

import pandas as pd
import numpy as np
from xhtml2pdf import pisa


def read_df_to_cds_read_df(df: pd.DataFrame) -> pd.DataFrame:
    """
    Convert the a_site_df to a cds_read_df by removing reads that do not
    map to the CDS

    Inputs:
        df: Dataframe containing the read information and annotation

    Outputs:
        cds_read_df: Dataframe containing the read information for reads
                    that map to the CDS
    """
    cds_read_df = df[(df["cds_start"] < df["a_site"]) & (df["a_site"] < df["cds_end"])]
    return cds_read_df


def a_site_calculation(read_df: pd.DataFrame, offset=15) -> pd.DataFrame:
    """
    Adds a column to the read_df containing the A-site for the reads

    Inputs:
        read_df: Dataframe containing the read information
        offset: Offset from the start of the read to the A-site (Default = 15)

    Outputs:
        asite_df: Dataframe containing the read information with an added
                    column for the A-site
    """
    a_site_df = read_df.assign(a_site=read_df.reference_start.add(offset))
    return a_site_df


def read_length_distribution(read_df: pd.DataFrame) -> dict:
    """
    Calculate the read length distribution for the full dataset

    Inputs:
        read_df: Dataframe containing the read information

    Outputs:
        dict: Dictionary containing the read length distribution
    """
    read_lengths, read_counts = np.unique(read_df["read_length"], return_counts=True)
    return dict(zip(read_lengths.tolist(), read_counts.tolist()))


def ligation_bias_distribution(
    read_df: pd.DataFrame, num_bases: int = 2, five_prime: bool = True
) -> dict:
    """
    Calculate the proportion of the occurrence in the first or last n
    nucleotides of the reads to check for ligation bias

    Inputs:
        read_df: Dataframe containing the read information
        num_bases: Number of bases to be read (Default = 2)
        five_prime: Start at 5' end (True) or 3' end (False) of read
        (Default = True)

    Outputs:
        read_start_df: Dictionary containing the distribution of the
        first two nucleotides in the reads
    """
    if five_prime:
        sequence_dict = dict(
            read_df["sequence"]
            .str.slice(stop=num_bases)
            .value_counts(normalize=True)
            .sort_index()
        )
    else:
        sequence_dict = dict(
            read_df["sequence"]
            .str.slice(start=-num_bases)
            .value_counts(normalize=True)
            .sort_index()
        )
    ligation_bias_dict = {k: v for k, v in sequence_dict.items() if "N" not in k}
    ligation_bias_dict.update({k: v for k, v in sequence_dict.items() if "N" in k})
    return ligation_bias_dict


# Slow, needs improving
def nucleotide_composition(
    read_df: pd.DataFrame, nucleotides=["A", "C", "G", "T"]
) -> dict:
    """
    Calculate the nucleotide composition

    Inputs:
        read_df: Dataframe containing the read information

    Outputs:
        dict: Dictionary containing the nucleotide distribution for every
            read position.
    """
    readlen = read_df["sequence"].str.len().max()
    nucleotide_composition_dict = {nt: [] for nt in nucleotides}
    base_nts = pd.Series([0, 0, 0, 0], index=nucleotides)
    for i in range(readlen):
        nucleotide_counts = read_df.sequence.str.slice(i, i + 1).value_counts()
        nucleotide_counts.drop("", errors="ignore", inplace=True)
        nucleotide_counts = base_nts.add(nucleotide_counts, fill_value=0)
        nucleotide_sum = nucleotide_counts.sum()
        for nt in nucleotides:
            nt_proportion = nucleotide_counts[nt] / nucleotide_sum
            nucleotide_composition_dict[nt].append(nt_proportion)
    return nucleotide_composition_dict


def read_frame_cull(read_frame_dict: dict, config: dict) -> dict:
    """
<<<<<<< HEAD
    Culls the read_frame_dict according to config so only read lengths of
    interest are kept
=======
    Culls the read_frame_dict according to config so only read lengths of interest are kept
>>>>>>> 3a912acb

    Inputs:
    read_frame_dict:
    config:

    Outputs:
    culled_read_frame_dict
    """
    culled_read_frame_dict = read_frame_dict.copy()
    cull_list = list(culled_read_frame_dict.keys())
    for k in cull_list:
        if (
            k > config["plots"]["read_frame_distribution"]["upper_limit"]
            or k < config["plots"]["read_frame_distribution"]["lower_limit"]
        ):
            del culled_read_frame_dict[k]
<<<<<<< HEAD

    return culled_read_frame_dict


def read_frame_score(read_frame_dict: dict) -> dict:
    """
    Generates scores for each read_length separately as well as a global score
    Can be used after read_frame_cull to calculate the global score of the
    region of interest. The calculation for this score is: 1 - sum(2nd highest
    peak count)/sum(highest peak count). A score close to 1 has good
    periodicity, while a score closer to 0 has a random spread

    Inputs:
    read_frame_dict: dictionary containing the distribution of the reading
                    frames over the different read lengths

    Outputs:
    scored_read_frame_dict: dictionary containing read frame distribution
                            scores for each read length and a global score
    """
    scored_read_frame_dict = {}
    highest_peak_sum, second_peak_sum = 0, 0
    for k, inner_dict in read_frame_dict.items():
        top_two_values = sorted(inner_dict.values(), reverse=True)[:2]
        highest_peak_sum += top_two_values[0]
        second_peak_sum += top_two_values[1]
        scored_read_frame_dict[k] = 1-top_two_values[1]/top_two_values[0]
    scored_read_frame_dict["global"] = (1-second_peak_sum/highest_peak_sum)
    return scored_read_frame_dict
=======

    return culled_read_frame_dict
>>>>>>> 3a912acb


def read_frame_distribution(a_site_df: pd.DataFrame) -> dict:
    """
    Calculate the distribution of the reading frame over the dataset

    Inputs:
        a_site_df: Dataframe containing the read information with an added
        column for the a-site location

    Outputs:
        read_frame_dict: Nested dictionary containing counts for every reading
        frame at the different read lengths
    """
    frame_df = (
        a_site_df.assign(read_frame=a_site_df.a_site.mod(3))
        .groupby(["read_length", "read_frame"])
        .size()
    )
    read_frame_dict = {}
    for index, value in frame_df.items():
        read_length, read_frame = index
        if read_length not in read_frame_dict:
            read_frame_dict[read_length] = {0: 0, 1: 0, 2: 0}
        read_frame_dict[read_length][read_frame] = value
    return read_frame_dict


<<<<<<< HEAD
def annotate_reads(
        a_site_df: pd.DataFrame,
        annotation_df: pd.DataFrame
        ) -> pd.DataFrame:
=======
def read_frame_score(read_frame_dict: dict) -> dict:
    """
    Generates scores for each read_length seperately as well as a global score
    Can be used after read_frame_cull to calculate the global score of the region of interest
    The calculation for this score is: 1 - sum(2nd highest peak count)/sum(highest peak count)
    A score close to 1 has good periodicity, while a score closer to 0 has a random spread

    Inputs:
    read_frame_dict: dictionary containing the distribution of the reading frames over the different read lengths

    Outputs:
    scored_read_frame_dict: dictionary containing read frame distribution scores for each read length and a global score
    """
    scored_read_frame_dict = {}
    highest_peak_sum, second_peak_sum = 0, 0
    for k, inner_dict in read_frame_dict.items():
        top_two_values = sorted(inner_dict.values(), reverse=True)[:2]
        highest_peak_sum += top_two_values[0]
        second_peak_sum += top_two_values[1]
        scored_read_frame_dict[k] = 1 - top_two_values[1] / top_two_values[0]
    scored_read_frame_dict["global"] = 1 - second_peak_sum / highest_peak_sum
    return scored_read_frame_dict


def annotate_reads(
    a_site_df: pd.DataFrame, annotation_df: pd.DataFrame
) -> pd.DataFrame:
>>>>>>> 3a912acb
    """
    Merges the annotation dataframe with the read dataframe

    Inputs:
        a_site_df: Dataframe containing the read information with an added
        column for the a-site location
        annotation_df: Dataframe containing the CDS start/stop
        and transcript id from a gff file.

    Outputs:
        annotated_read_df: Dataframe containing the read information
        with an added column for the a-site location along
        with the columns from the gff file
    """
    annotated_read_df = a_site_df.assign(
        transcript_id=a_site_df.reference_name.str.split("|").str[0]
    ).merge(annotation_df, on="transcript_id")
    return annotated_read_df


def assign_mRNA_category(row) -> str:
    """
    Assign an mRNA category based on the A-site of the read
    and the CDS start/stop, used through df.apply()

    Inputs:
        annotated_read_df: Dataframe containing the read information
        with an added column for the a-site location along
        with the columns from the gff file

    Outputs:
        mRNA category: string with the category for the read
        ["five_leader", "start_codon", "CDS", "stop_codon", "three_trailer"]
    """
    if row["a_site"] < row["cds_start"]:
        return "five_leader"
    elif row["a_site"] == row["cds_start"]:
        return "start_codon"
    elif row["cds_start"] < row["a_site"] < row["cds_end"]:
        return "CDS"
    elif row["a_site"] == row["cds_end"]:
        return "stop_codon"
    elif row["a_site"] > row["cds_end"]:
        return "three_trailer"
    else:
<<<<<<< HEAD
        return 'unknown'

=======
        return "unknown"
>>>>>>> 3a912acb


# Slow, needs improving
def mRNA_distribution(annotated_read_df: pd.DataFrame) -> dict:
    """
    Calculate the distribution of the mRNA categories over the read length

    Inputs:
        annotated_read_df: Dataframe containing the read information
<<<<<<< HEAD
                           with an added column for the a-site location along
                           with the columns from the gff file
=======
        with an added column for the a-site location along with data from
        the annotation file
        with the columns from the gff file
>>>>>>> 3a912acb

    Outputs:
        mRNA_distribution_dict: Nested dictionary containing counts for every
                                mRNA category at the different read lengths
    """
    # Creating MultiIndex for reindexing
<<<<<<< HEAD
    categories = [
        'five_leader', 'start_codon', 'CDS', 'stop_codon', 'three_trailer'
        ]
    classes = annotated_read_df['read_length'].unique()
    idx = pd.MultiIndex.from_product(
        [classes, categories],
        names=['class', 'category']
        )

=======
    categories = ["five_leader", "start_codon", "CDS", "stop_codon", "three_trailer"]
    classes = annotated_read_df["read_length"].unique()
    idx = pd.MultiIndex.from_product([classes, categories], names=["class", "category"])
>>>>>>> 3a912acb
    # Adding mRNA category to annotated_read_df with assign_mRNA_category
    annotated_read_df["mRNA_category"] = annotated_read_df.apply(
        assign_mRNA_category, axis=1
    )
    annotated_read_df = (
        annotated_read_df.groupby(["read_length", "mRNA_category"])
        .size()
        .reindex(idx, fill_value=0)
        .sort_index()
<<<<<<< HEAD
        )

=======
    )
>>>>>>> 3a912acb
    # Creating mRNA_distribution_dict from annotated_read_df
    mRNA_distribution_dict = {}
    for index, value in annotated_read_df.items():
        read_length, mRNA_category = index
        if read_length not in mRNA_distribution_dict:
            mRNA_distribution_dict[read_length] = {}
        mRNA_distribution_dict[read_length][mRNA_category] = value
<<<<<<< HEAD

=======
>>>>>>> 3a912acb
    # Setting order of categories 5' to 3'
    for i in mRNA_distribution_dict:
        mRNA_distribution_dict[i] = {
            k: mRNA_distribution_dict[i][k]
<<<<<<< HEAD
            for k in categories if k in mRNA_distribution_dict[i]
            }
=======
            for k in categories
            if k in mRNA_distribution_dict[i]
        }
>>>>>>> 3a912acb
    return mRNA_distribution_dict


def sum_mRNA_distribution(mRNA_distribution_dict: dict, config: dict) -> dict:
    """
    Calculate the sum of mRNA categories

    Inputs:
        annotated_read_dict: Dataframe containing the read information
        with an added column for the a-site location along
        with the columns from the gff file

    Outputs:
        read_frame_dict: Nested dictionary containing counts for every reading
        frame at the different read lengths
    """
    sum_mRNA_dict = {}
    for inner_dict in mRNA_distribution_dict.values():
        for k, v in inner_dict.items():
            if k in sum_mRNA_dict:
                sum_mRNA_dict[k] += v
            else:
                sum_mRNA_dict[k] = v
    if not config["plots"]["mRNA_distribution"]["absolute_counts"]:
        sum_mRNA_dict = {
<<<<<<< HEAD
            k: (v/sum(sum_mRNA_dict.values()))
            for k, v in sum_mRNA_dict.items()
            }
=======
            k: (v / sum(sum_mRNA_dict.values())) for k, v in sum_mRNA_dict.items()
        }
>>>>>>> 3a912acb

    return sum_mRNA_dict


<<<<<<< HEAD
=======
def metagene_profile(
    annotated_read_df: pd.DataFrame, target: str = "start"
) -> pd.Series:
    """
    Calculate distance from A-site to start or stop codon

    Inputs:
        annotated_read_df: Dataframe containing the read information
        with an added column for the a-site location along with data from
        the annotation file
        target: Target from which the distance is calculated

    Outputs:
    """
    if target == "start":
        return annotated_read_df["a_site"] - annotated_read_df["cds_start"]
    elif target == "stop":
        return annotated_read_df["a_site"] - annotated_read_df["cds_end"]


def metagene_heatmap(
    annotated_read_df: pd.DataFrame,
    target: str = "start",
    distance_range: list = [-50, 50],
) -> dict:
    """
    Create a dictionary with a tuple key containing the read_length of the
    read and distance to the target and the counts as values, used in the
    generation of the heatmap

    Inputs:
        annotated_read_df: Dataframe containing the read information
        with an added column for the a-site location along with data from
        the annotation file
        target: Target from which the distance is calculated
        max_neg_distance: The maximum negative distance for reads
        max_pos_distance: The maximum positive distance for reads

    Outputs:
        metagene_heatmap_dict: dictionary with a tuple key containing the
        read_length of the read and distance to the target and the counts
        as values
    """
    annotated_read_df["metagene_info"] = metagene_profile(annotated_read_df, target)
    pre_heatmap_dict = (
        annotated_read_df[
            (annotated_read_df["metagene_info"] > distance_range[0] - 1)
            & (annotated_read_df["metagene_info"] < distance_range[1] + 1)
        ]
        .groupby(["read_length", "metagene_info"])
        .size()
        .to_dict()
    )
    if pre_heatmap_dict == {}:
        print(
            "ERR - Metagene Heatmap: No reads found in specified range, \
removing boundaries..."
        )
        pre_heatmap_dict = (
            annotated_read_df.groupby(["read_length", "metagene_info"]).size().to_dict()
        )
    min_length = min([x[0] for x in list(pre_heatmap_dict.keys())])
    max_length = max([x[0] for x in list(pre_heatmap_dict.keys())])
    for y in range(min_length, max_length):
        if y not in [x[0] for x in list(pre_heatmap_dict.keys())]:
            pre_heatmap_dict[(y, 0)] = None
    min_distance = min([x[1] for x in list(pre_heatmap_dict.keys())])
    max_distance = max([x[1] for x in list(pre_heatmap_dict.keys())])
    for z in range(min_distance, max_distance):
        if z not in [x[1] for x in list(pre_heatmap_dict.keys())]:
            pre_heatmap_dict[(min_length, z)] = None
    metagene_heatmap_dict = {}
    # PROBLEM: tuple key is not useable for json keys, nested dictionary as solution
    for key, value in pre_heatmap_dict.items():
        if key[0] not in metagene_heatmap_dict:
            metagene_heatmap_dict[key[0]] = {}
        metagene_heatmap_dict[key[0]][key[1]] = value
    return metagene_heatmap_dict


def sequence_slice(
    read_df: pd.DataFrame, nt_start: int = 0, nt_count: int = 15
) -> dict:
    sequence_slice_dict = {
        k: v[nt_start : nt_start + nt_count]
        for k, v in read_df["sequence"].to_dict().items()
    }
    return sequence_slice_dict


>>>>>>> 3a912acb
def convert_html_to_pdf(source_html, output_filename):
    result_file = open(output_filename, "w+b")

    pisa_status = pisa.CreatePDF(source_html, dest=result_file)
    result_file.close()
    return pisa_status.err<|MERGE_RESOLUTION|>--- conflicted
+++ resolved
@@ -121,12 +121,8 @@
 
 def read_frame_cull(read_frame_dict: dict, config: dict) -> dict:
     """
-<<<<<<< HEAD
     Culls the read_frame_dict according to config so only read lengths of
     interest are kept
-=======
-    Culls the read_frame_dict according to config so only read lengths of interest are kept
->>>>>>> 3a912acb
 
     Inputs:
     read_frame_dict:
@@ -143,7 +139,6 @@
             or k < config["plots"]["read_frame_distribution"]["lower_limit"]
         ):
             del culled_read_frame_dict[k]
-<<<<<<< HEAD
 
     return culled_read_frame_dict
 
@@ -173,10 +168,6 @@
         scored_read_frame_dict[k] = 1-top_two_values[1]/top_two_values[0]
     scored_read_frame_dict["global"] = (1-second_peak_sum/highest_peak_sum)
     return scored_read_frame_dict
-=======
-
-    return culled_read_frame_dict
->>>>>>> 3a912acb
 
 
 def read_frame_distribution(a_site_df: pd.DataFrame) -> dict:
@@ -205,40 +196,10 @@
     return read_frame_dict
 
 
-<<<<<<< HEAD
 def annotate_reads(
         a_site_df: pd.DataFrame,
         annotation_df: pd.DataFrame
         ) -> pd.DataFrame:
-=======
-def read_frame_score(read_frame_dict: dict) -> dict:
-    """
-    Generates scores for each read_length seperately as well as a global score
-    Can be used after read_frame_cull to calculate the global score of the region of interest
-    The calculation for this score is: 1 - sum(2nd highest peak count)/sum(highest peak count)
-    A score close to 1 has good periodicity, while a score closer to 0 has a random spread
-
-    Inputs:
-    read_frame_dict: dictionary containing the distribution of the reading frames over the different read lengths
-
-    Outputs:
-    scored_read_frame_dict: dictionary containing read frame distribution scores for each read length and a global score
-    """
-    scored_read_frame_dict = {}
-    highest_peak_sum, second_peak_sum = 0, 0
-    for k, inner_dict in read_frame_dict.items():
-        top_two_values = sorted(inner_dict.values(), reverse=True)[:2]
-        highest_peak_sum += top_two_values[0]
-        second_peak_sum += top_two_values[1]
-        scored_read_frame_dict[k] = 1 - top_two_values[1] / top_two_values[0]
-    scored_read_frame_dict["global"] = 1 - second_peak_sum / highest_peak_sum
-    return scored_read_frame_dict
-
-
-def annotate_reads(
-    a_site_df: pd.DataFrame, annotation_df: pd.DataFrame
-) -> pd.DataFrame:
->>>>>>> 3a912acb
     """
     Merges the annotation dataframe with the read dataframe
 
@@ -284,12 +245,8 @@
     elif row["a_site"] > row["cds_end"]:
         return "three_trailer"
     else:
-<<<<<<< HEAD
         return 'unknown'
 
-=======
-        return "unknown"
->>>>>>> 3a912acb
 
 
 # Slow, needs improving
@@ -299,21 +256,13 @@
 
     Inputs:
         annotated_read_df: Dataframe containing the read information
-<<<<<<< HEAD
                            with an added column for the a-site location along
                            with the columns from the gff file
-=======
-        with an added column for the a-site location along with data from
-        the annotation file
-        with the columns from the gff file
->>>>>>> 3a912acb
-
     Outputs:
         mRNA_distribution_dict: Nested dictionary containing counts for every
                                 mRNA category at the different read lengths
     """
     # Creating MultiIndex for reindexing
-<<<<<<< HEAD
     categories = [
         'five_leader', 'start_codon', 'CDS', 'stop_codon', 'three_trailer'
         ]
@@ -322,12 +271,6 @@
         [classes, categories],
         names=['class', 'category']
         )
-
-=======
-    categories = ["five_leader", "start_codon", "CDS", "stop_codon", "three_trailer"]
-    classes = annotated_read_df["read_length"].unique()
-    idx = pd.MultiIndex.from_product([classes, categories], names=["class", "category"])
->>>>>>> 3a912acb
     # Adding mRNA category to annotated_read_df with assign_mRNA_category
     annotated_read_df["mRNA_category"] = annotated_read_df.apply(
         assign_mRNA_category, axis=1
@@ -337,12 +280,8 @@
         .size()
         .reindex(idx, fill_value=0)
         .sort_index()
-<<<<<<< HEAD
-        )
-
-=======
-    )
->>>>>>> 3a912acb
+        )
+
     # Creating mRNA_distribution_dict from annotated_read_df
     mRNA_distribution_dict = {}
     for index, value in annotated_read_df.items():
@@ -350,22 +289,14 @@
         if read_length not in mRNA_distribution_dict:
             mRNA_distribution_dict[read_length] = {}
         mRNA_distribution_dict[read_length][mRNA_category] = value
-<<<<<<< HEAD
-
-=======
->>>>>>> 3a912acb
+        
     # Setting order of categories 5' to 3'
     for i in mRNA_distribution_dict:
         mRNA_distribution_dict[i] = {
             k: mRNA_distribution_dict[i][k]
-<<<<<<< HEAD
             for k in categories if k in mRNA_distribution_dict[i]
             }
-=======
-            for k in categories
-            if k in mRNA_distribution_dict[i]
-        }
->>>>>>> 3a912acb
+
     return mRNA_distribution_dict
 
 
@@ -391,20 +322,13 @@
                 sum_mRNA_dict[k] = v
     if not config["plots"]["mRNA_distribution"]["absolute_counts"]:
         sum_mRNA_dict = {
-<<<<<<< HEAD
             k: (v/sum(sum_mRNA_dict.values()))
             for k, v in sum_mRNA_dict.items()
             }
-=======
-            k: (v / sum(sum_mRNA_dict.values())) for k, v in sum_mRNA_dict.items()
-        }
->>>>>>> 3a912acb
 
     return sum_mRNA_dict
 
-
-<<<<<<< HEAD
-=======
+  
 def metagene_profile(
     annotated_read_df: pd.DataFrame, target: str = "start"
 ) -> pd.Series:
@@ -495,7 +419,6 @@
     return sequence_slice_dict
 
 
->>>>>>> 3a912acb
 def convert_html_to_pdf(source_html, output_filename):
     result_file = open(output_filename, "w+b")
 
