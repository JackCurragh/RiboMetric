"""
This script contains the functions required to run individual modules
of the RibosomeProfiler pipeline

"""

import pandas as pd
import numpy as np


def read_length_distribution(read_df: pd.DataFrame) -> dict:
    """
    Calculate the read length distribution for the full dataset

    Inputs:
        read_df: Dataframe containing the read information

    Outputs:
        dict: Dictionary containing the read length distribution
    """
    read_lengths, read_counts = np.unique(read_df["read_length"],
                                          return_counts=True)
    return dict(zip(read_lengths, read_counts))


def ligation_bias_distribution(
    read_df: pd.DataFrame, num_bases: int = 2, five_prime: bool = True
) -> dict:
    """
<<<<<<< HEAD
    Calculate the proportion of the occurence in the first or last n
    nucleotides of the reads to check for ligation bias
=======
    Calculate the proportion of the occurence in the first or last n nucleotides of the full dataset to check for ligation bias
>>>>>>> 764e505d

    Inputs:
        read_df: Dataframe containing the read information
        num_bases: Number of bases to be read (Default = 2)
        five_prime: Start at 5' end (True) or 3' end (False) of read
        (Default = True)

    Outputs:
        read_start_df: Dictionary containing the distribution of the
        first two nucleotides in the reads
    """
    if five_prime:
        two_sequence_dict = dict(
            read_df["sequence"]
            .str.slice(stop=num_bases)
            .value_counts(normalize=True)
            .sort_index()
        )
    else:
        two_sequence_dict = dict(
            read_df["sequence"]
            .str.slice(start=-num_bases)
            .value_counts(normalize=True)
            .sort_index()
        )
<<<<<<< HEAD
    ligation_bias_dict = {
        k: v for k, v in two_sequence_dict.items() if "N" not in k
        }
    ligation_bias_dict.update(
        {k: v for k, v in two_sequence_dict.items() if "N" in k}
        )
    return ligation_bias_dict
=======
    ligation_bias_dict = {k: v for k, v in two_sequence_dict.items() if not "N" in k}
    ligation_bias_dict.update({k: v for k, v in two_sequence_dict.items() if "N" in k})
    return ligation_bias_dict


def nucleotide_composition(read_df: pd.DataFrame) -> dict:
    """
    Calculate the nucleotide composition

    Inputs:
        read_df: Dataframe containing the read information

    Outputs:
        dict: Dictionary containing the nucleotide distribution for every read position.
    """
    readlen = read_df.sequence.str.len().max()
    nucleotide_composition_dict = {"A": list(), "C": list(), "G": list(), "T": list()}
    for i in range(readlen):
        nucleotide_counts = read_df.sequence.str.slice(i, i + 1).value_counts()
        nucleotide_counts.drop("", errors="ignore", inplace=True)
        nucleotide_sum = nucleotide_counts.sum()
        nucleotide_composition_dict["A"].append(nucleotide_counts["A"] / nucleotide_sum)
        nucleotide_composition_dict["C"].append(nucleotide_counts["C"] / nucleotide_sum)
        nucleotide_composition_dict["G"].append(nucleotide_counts["G"] / nucleotide_sum)
        nucleotide_composition_dict["T"].append(nucleotide_counts["T"] / nucleotide_sum)
    return nucleotide_composition_dict
>>>>>>> 764e505d
<|MERGE_RESOLUTION|>--- conflicted
+++ resolved
@@ -27,12 +27,8 @@
     read_df: pd.DataFrame, num_bases: int = 2, five_prime: bool = True
 ) -> dict:
     """
-<<<<<<< HEAD
     Calculate the proportion of the occurence in the first or last n
     nucleotides of the reads to check for ligation bias
-=======
-    Calculate the proportion of the occurence in the first or last n nucleotides of the full dataset to check for ligation bias
->>>>>>> 764e505d
 
     Inputs:
         read_df: Dataframe containing the read information
@@ -58,17 +54,12 @@
             .value_counts(normalize=True)
             .sort_index()
         )
-<<<<<<< HEAD
     ligation_bias_dict = {
         k: v for k, v in two_sequence_dict.items() if "N" not in k
         }
     ligation_bias_dict.update(
         {k: v for k, v in two_sequence_dict.items() if "N" in k}
         )
-    return ligation_bias_dict
-=======
-    ligation_bias_dict = {k: v for k, v in two_sequence_dict.items() if not "N" in k}
-    ligation_bias_dict.update({k: v for k, v in two_sequence_dict.items() if "N" in k})
     return ligation_bias_dict
 
 
@@ -92,5 +83,4 @@
         nucleotide_composition_dict["C"].append(nucleotide_counts["C"] / nucleotide_sum)
         nucleotide_composition_dict["G"].append(nucleotide_counts["G"] / nucleotide_sum)
         nucleotide_composition_dict["T"].append(nucleotide_counts["T"] / nucleotide_sum)
-    return nucleotide_composition_dict
->>>>>>> 764e505d
+    return nucleotide_composition_dict