'''
This script contains the functions used to calculate individual metrics
for different aspects of ribosome profiling data. The functions are called
are called from qc and the input data comes from the output of their
respective modules

'''

import pandas as pd
import math


def read_length_distribution_metric(
        rld_dict: dict,
        ) -> pd.DataFrame:
    """
    Calculate the read length distribution metric from the output of
    the read_length_distribution module.

    This metric is the IQR of the read length distribution and is
    calculated as the difference between the 75th and 25th percentile

    Inputs:
        rld_dict: Dictionary containing the output of the
                read_length_distribution module

    Outputs:
        rld_df: Dataframe containing the read length distribution metric
    """
    rld_df = pd.DataFrame.from_dict(rld_dict, orient="index")
    rld_df = rld_df.reset_index()
    rld_df.columns = ["read_length", "read_count"]

    Q3 = rld_df["read_length"].quantile(0.75)
    Q1 = rld_df["read_length"].quantile(0.25)

    return Q3 - Q1


def ligation_bias_distribution_metric(
        observed_freq: dict,
        expected_freq: dict,
        ) -> float:
    """
    Calculate the ligation bias metric from the output of
    the ligation_bias_distribution module.

    This metric is the K-L divergence of the ligation bias distribution
    of the observed frequencies from the expected frequencies. The
    expected frequencies are calculated from the nucleotide composition
    of the genome.

    Inputs:
        observed_freq: Dictionary containing the output of the
                ligation_bias_distribution module
        expected_freq: Dictionary containing the expected frequencies

    Outputs:
        lbd_df: Dataframe containing the ligation bias metric in bits
    """
    kl_divergence = 0.0

    for dinucleotide, observed_prob in observed_freq.items():
        expected_prob = expected_freq[dinucleotide]
        kl_divergence += observed_prob * math.log2(
                                            observed_prob / expected_prob
                                            )

    return kl_divergence


<<<<<<< HEAD
def cds_coverage_metric(
        cds_read_df: pd.DataFrame,
        minimum_reads: int = 1
        ) -> float:
=======
def cds_coverage_metric(cds_read_df: pd.DataFrame,
                        minimum_reads: int = 1,
                        in_frame_coverage: bool = True
                        ) -> float:
>>>>>>> 6f348b83
    """
    Calculates the proportion of CDS covered by ribosomal protected fragments

    Inputs:
<<<<<<< HEAD
        annotated_read_df: Dataframe containing the reads that have a
        transcript available in the provided annotation
        minimum_reads: The minimum amount of reads that should cover a
        specific nucleotide to be counted for the proportion
=======
        annotated_read_df: Dataframe containing the reads that have
        a transcript available in the provided annotation
        minimum_reads: The minimum amount of reads that should cover
        a specific nucleotide to be counted for the proportion
        in_frame_count: If set to True, only controls the coverage in frane
>>>>>>> 6f348b83

    Outputs:
        cds_coverage: A proportion of the amount of individual nucleotides
        represented by the A-sites over the total number of nucleotides in
        the CDS of transcripts present in the reads
    """
<<<<<<< HEAD
    cds_reads_sum = cds_read_df[
        cds_read_df.groupby(
            ["transcript_id", "a_site"]
        ).transform('size') > minimum_reads]

    cds_reads_sum = cds_reads_sum.groupby(
        ["transcript_id", "a_site"]
        ).size().groupby('transcript_id').size().sum()

    cds_transcripts = cds_read_df[
        ~cds_read_df["transcript_id"].duplicated()
        ][["transcript_id", "cds_start", "cds_end"]]

    cds_transcripts["cds_length"] = cds_transcripts.apply(
        lambda x: x['cds_end'] - x['cds_start'],
        axis=1
        )
    cds_length_sum = cds_transcripts["cds_length"].sum()
    return cds_reads_sum/cds_length_sum
=======
    # Calculate the total combined length of the CDS of transcripts that have
    # reads aligned to them
    cds_transcripts = cds_read_df[~cds_read_df["transcript_id"]
                                  .duplicated()
                                  ][["transcript_id", "cds_start", "cds_end"]]
    cds_transcripts["cds_length"] = (cds_transcripts
                                     .apply(lambda x: x['cds_end']
                                            - x['cds_start'],
                                            axis=1))
    cds_length_total = cds_transcripts["cds_length"].sum()

    # Subset the dataframe so that only reads where the count covering a
    # position is greater than minimum_reads
    cds_reads_count = cds_read_df[cds_read_df
                                  .groupby(["transcript_id", "a_site"])
                                  .transform('size') > minimum_reads
                                  ]
    
    # If in_frame_coverage is true, take only reads that are in frame for
    # their transcript and divide the combined CDS length by 3
    if in_frame_coverage:
        cds_reads_count[
        (cds_reads_count["a_site"] - cds_reads_count["cds_start"])%3 == 0
        ]
        cds_length_total = cds_length_total/3
    
    # Calculate the count of nucleotides covered by the reads after filtering
    cds_reads_count = (cds_reads_count
                     .groupby(["transcript_id", "a_site"])
                     .size()
                     .groupby('transcript_id')
                     .size()
                     .sum()
                     )

    return cds_reads_count/cds_length_total
>>>>>>> 6f348b83


def calculate_score(probabilities):
    '''
    Calculate the triplet periodicity score for a given probability of a read
    being in frame. The score is the square root of the bits of information in
    the triplet distribution.

    Numerator is the Maximum Entropy of the triplet distribution minus the
    entropy of the triplet distribution.
    Denominator is the Maximum Entropy of the triplet distribution.

    Inputs:
        probability (float): The probability of a read being in frame.

    Returns:
        result (float): The triplet periodicity score.
    '''
    maximum_entropy = math.log2(3)
    entropy = 0
    for probability in probabilities:
        entropy += -(probability * math.log2(probability))

    result = math.sqrt((maximum_entropy - entropy) / maximum_entropy)
    return result


def read_frame_distribution_information_content_metric(
    read_frame_distribution: dict,
        ) -> float:
    """
    Calculate the read frame distribution metric from the output of
    the read_frame_distribution module.

    This metric is the Shannon entropy of the read frame distribution

    Inputs:
        read_frame_distribution: Dictionary containing the output of the
                read_frame_distribution module

    Outputs:
        read_frame_distribution_metric: Shannon entropy of the read frame
                distribution
    """
    pseudocount = 1e-100
    pre_scores = {}
    for read_length in read_frame_distribution:
        total_count = sum(read_frame_distribution[read_length].values())

        probabilities = []
        for frame, count in read_frame_distribution[read_length].items():
            prob = (count + pseudocount) / total_count
            probabilities.append(prob)

        score = calculate_score(probabilities)

        pre_scores[read_length] = score, total_count

    return pre_scores


def information_metric_cutoff(
    pre_scores: dict,
    min_count_threshold: float = 0.05,
        ) -> dict:
    """
    Apply the cut off to the information content metric

    Inputs:
        pre_scores: Dictionary containing the output of the
                read_frame_distribution_information_content_metric module
        min_count_threshold: Minimum count threshold for a read length to be
                included in the metric

    Outputs:
        information_content_metric: Dictionary containing the information
                content metric for each read length
    """
    information_content_metric = {}
    total_reads = sum(
        pre_scores[key][1]
        for key in pre_scores
        )
    for read_length in pre_scores:
        score, count = pre_scores[read_length]
        if count > total_reads * min_count_threshold:
            information_content_metric[read_length] = score
    return information_content_metric


def triplet_periodicity_best_read_length_score(information_content_metric):
    '''
    Produce a single metric for the triplet periodicity by taking the maximum
    score across all read lengths.

    Inputs:
        information_content_metric (dict): The information content metric
            for each read length.

    Returns:
        result (float): The triplet periodicity score.
    '''
    return max(information_content_metric.values())


def triplet_periodicity_weighted_score(
    pre_scores: dict,
        ):
    '''
    Produce a single metric for the triplet periodicity by taking the weighted
    average of the scores for each read length.

    Inputs:
        pre_scores (dict): Dictionary containing the information

    Returns:
        result (float): The triplet periodicity score.
    '''
    total_reads = sum(
        pre_scores[key][1]
        for key in pre_scores
        )
    weighted_scores = []
    for _, score in pre_scores.items():
        weighted_score = score[0] * score[1]
        weighted_scores.append(weighted_score)

    return sum(weighted_scores) / total_reads


def triplet_periodicity_weighted_score_best_3_read_lengths(
        pre_scores: dict,) -> float:
    """
    Produce a single metric for the triplet periodicity by taking the weighted
    average of the scores for the best 3 read lengths.

    Inputs:
        pre_scores: Dictionary containing the information
                content metric and total counts for each read length

    Returns:
        result: The triplet periodicity score
    """
    total_reads = sum(
        pre_scores[key][1]
        for key in pre_scores
        )
    sorted_counts = sorted(
        pre_scores.items(),
        key=lambda x: x[1][1],
        reverse=True,
        )[:3]
    weighted_scores = []
    for _, score in sorted_counts:
        weighted_score = score[0] * score[1]
        weighted_scores.append(weighted_score)

    return sum(weighted_scores) / total_reads<|MERGE_RESOLUTION|>--- conflicted
+++ resolved
@@ -69,60 +69,26 @@
     return kl_divergence
 
 
-<<<<<<< HEAD
 def cds_coverage_metric(
         cds_read_df: pd.DataFrame,
-        minimum_reads: int = 1
+        minimum_reads: int = 1,
+        in_frame_coverage: bool = True
         ) -> float:
-=======
-def cds_coverage_metric(cds_read_df: pd.DataFrame,
-                        minimum_reads: int = 1,
-                        in_frame_coverage: bool = True
-                        ) -> float:
->>>>>>> 6f348b83
     """
     Calculates the proportion of CDS covered by ribosomal protected fragments
 
     Inputs:
-<<<<<<< HEAD
-        annotated_read_df: Dataframe containing the reads that have a
-        transcript available in the provided annotation
-        minimum_reads: The minimum amount of reads that should cover a
-        specific nucleotide to be counted for the proportion
-=======
         annotated_read_df: Dataframe containing the reads that have
         a transcript available in the provided annotation
         minimum_reads: The minimum amount of reads that should cover
         a specific nucleotide to be counted for the proportion
-        in_frame_count: If set to True, only controls the coverage in frane
->>>>>>> 6f348b83
+        in_frame_count: If set to True, only controls the coverage in frame
 
     Outputs:
         cds_coverage: A proportion of the amount of individual nucleotides
         represented by the A-sites over the total number of nucleotides in
         the CDS of transcripts present in the reads
     """
-<<<<<<< HEAD
-    cds_reads_sum = cds_read_df[
-        cds_read_df.groupby(
-            ["transcript_id", "a_site"]
-        ).transform('size') > minimum_reads]
-
-    cds_reads_sum = cds_reads_sum.groupby(
-        ["transcript_id", "a_site"]
-        ).size().groupby('transcript_id').size().sum()
-
-    cds_transcripts = cds_read_df[
-        ~cds_read_df["transcript_id"].duplicated()
-        ][["transcript_id", "cds_start", "cds_end"]]
-
-    cds_transcripts["cds_length"] = cds_transcripts.apply(
-        lambda x: x['cds_end'] - x['cds_start'],
-        axis=1
-        )
-    cds_length_sum = cds_transcripts["cds_length"].sum()
-    return cds_reads_sum/cds_length_sum
-=======
     # Calculate the total combined length of the CDS of transcripts that have
     # reads aligned to them
     cds_transcripts = cds_read_df[~cds_read_df["transcript_id"]
@@ -159,7 +125,6 @@
                      )
 
     return cds_reads_count/cds_length_total
->>>>>>> 6f348b83
 
 
 def calculate_score(probabilities):
