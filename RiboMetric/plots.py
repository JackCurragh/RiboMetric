"""
This script contains the code for generating the plots for
RiboMetric reports
"""

from plotly import graph_objects as go
from plotly.subplots import make_subplots
from .modules import read_frame_cull, read_frame_score, sum_mRNA_distribution
import tempfile  # logoplot
import subprocess  # logoplot
import plotly.io as pio
import base64


def generate_plots(results_dict: dict, config: dict) -> list:
    """
    Wrapper function generating plots based on the results_dict from qc.py

    Input:
        results_dict: Dictionary containing result from modules after running
        through qc.py
        config: Dictionary containing the configuration information

    Output:

    """
    print("Generating plots")
    plots_list = []
    plots_list.extend(
        [
            plot_read_length_distribution(
                results_dict["read_length_distribution"], config
            ),
            plot_ligation_bias_distribution(
                results_dict["ligation_bias_distribution"], config
            ),
            plot_nucleotide_composition(results_dict["nucleotide_composition"], config),
            plot_read_frame_distribution(
                results_dict["read_frame_distribution"], config
            ),
            plot_logoplot(results_dict["sequence_slice"], config),
        ]
    )
    if results_dict["mode"] == "annotation_mode":
        plots_list.extend(
            [
                plot_mRNA_distribution(
                    results_dict["mRNA_distribution"],
                    config,
                ),
                plot_mRNA_read_breakdown(
                    results_dict["mRNA_distribution"],
                    config,
                ),
                plot_metagene_profile(
                    results_dict["metagene_profile"],
                    config,
                ),
                plot_metagene_heatmap(results_dict["metagene_profile"], config),
            ]
        )
    return plots_list


def plotly_to_image(fig: go.Figure, config: dict) -> str:
    base_64_plot = base64.b64encode(
        pio.to_image(
            fig,
            format="jpg",
            width=config["plots"]["image_size"][0],
            height=config["plots"]["image_size"][1],
        )
    ).decode("ascii")
    return base_64_plot


def plot_read_length_distribution(read_length_dict: dict, config: dict) -> dict:
    """
    Generate a plot of the read length distribution for the full dataset

    Inputs:
        read_length_df: Dataframe containing the read length distribution
        config: Dictionary containing the configuration information

    Outputs:
        plot_read_length_dict: Dictionary containing the plot name,
        description and plotly figure for html and pdf export
    """
    hovertemplate = "<b>Read length</b>: %{x}" + "<br><b>Count</b>: %{y}"
    fig = go.Figure()
    fig.add_trace(
        go.Bar(
            x=list(read_length_dict.keys()),
            y=list(read_length_dict.values()),
            name="",
            hovertemplate=hovertemplate,
        )
    )
    fig.update_layout(
        title="Read Length Distribution",
        xaxis_title="Read Length",
        yaxis_title="Read Count",
        font=dict(
            family=config["plots"]["font_family"],
            size=18,
            color=config["plots"]["base_color"],
        ),
    )
    plot_read_length_dict = {
        "name": "Read Length Distribution",
        "description": "Distribution of read lengths for the full dataset",
        "fig_html": pio.to_html(fig, full_html=False),
        "fig_image": plotly_to_image(fig, config),
    }
    return plot_read_length_dict


def plot_ligation_bias_distribution(ligation_bias_dict: dict, config: dict) -> dict:
    """
    Generate a plot of ligation bias distribution for the full dataset

    Inputs:
        read_length_df: Dataframe containing the read length distribution
        config: Dictionary containing the configuration information

    Outputs:
        plot_ligation_bias_dict: Dictionary containing the plot name,
        description and plotly figure for html and pdf export
    """
    if config["plots"]["ligation_bias_distribution"]["include_N"] is False:
        ligation_bias_dict = {
            k: v for k, v in ligation_bias_dict.items() if "N" not in k
        }
    fig = go.Figure()
    fig.add_trace(
        go.Bar(
            x=list(ligation_bias_dict.keys()),
            y=list(ligation_bias_dict.values()),
            name="",
            hovertemplate="<b>Nucleotides</b>:%{x}<br><b>Proportion</b>:%{y}",
        )
    )
    fig.update_layout(
        title="Ligation Bias Distribution",
        xaxis_title="Read Start",
        yaxis_title="Proportion",
        font=dict(
            family=config["plots"]["font_family"],
            size=18,
            color=config["plots"]["base_color"],
        ),
    )
    plot_ligation_bias_dict = {
        "name": "Ligation Bias Distribution",
        "description": "Distribution of end bases for the full dataset",
        "fig_html": pio.to_html(fig, full_html=False),
        "fig_image": plotly_to_image(fig, config),
    }
    return plot_ligation_bias_dict


def plot_nucleotide_composition(
    nucleotide_composition_dict: dict, config: dict
) -> dict:
    """
    Generate a plot of the nucleotide composition for the full dataset

    Inputs:
        read_length_df: Dataframe containing the read length distribution
        config: Dictionary containing the configuration information

    Outputs:
        plot_nucleotide_composition_dict: Dictionary containing the plot name,
        description and plotly figure for html and pdf export
    """
    colors = config["plots"]["nucleotide_colors"]
    fig = go.Figure()
    for nucleotide, distribution in nucleotide_composition_dict.items():
        fig.add_trace(
            go.Scatter(y=distribution, name=nucleotide, line_color=colors[nucleotide])
        )
    fig.update_layout(
        title="Nucleotide Composition",
        xaxis_title="Position (nucleotides)",
        yaxis_title="Proportion",
        yaxis_range=[0, 1],
        font=dict(
            family=config["plots"]["font_family"],
            size=18,
            color=config["plots"]["base_color"],
        ),
    )
    plot_nucleotide_composition_dict = {
        "name": "Nucleotide Composition",
        "description": "Nucleotide composition of the reads",
        "fig_html": pio.to_html(fig, full_html=False),
        "fig_image": plotly_to_image(fig, config),
    }
    return plot_nucleotide_composition_dict


def plot_nucleotide_distribution(
    nucleotide_composition_dict: dict, config: dict
) -> dict:
    plot_data = []
    nt_start, nt_count = (
        config["plots"]["nucleotide_proportion"]["nucleotide_start"],
        config["plots"]["nucleotide_proportion"]["nucleotide_count"],
    )
    for nt in reversed(nucleotide_composition_dict):
        plot_data.append(
            go.Bar(
                name=nt,
                x=[*range(nt_start + 1, nt_start + nt_count + 1)],
                y=nucleotide_composition_dict[nt][nt_start : nt_start + nt_count],
                marker=dict(color=config["plots"]["nucleotide_colors"][nt]),
                # Set the text in the hovertemplate to proportion or count depending on config
                hovertemplate="Proportion: %{y:.2%}"
                if not config["plots"]["mRNA_distribution"]["absolute_counts"]
                else "Count: %{x}",
            )
        )
    fig = go.Figure(plot_data)
    fig.update_layout(
        barmode="stack",
        title="Nucleotide Proportion",
        xaxis_title="",
        yaxis_title="Proportion",
        font=dict(
            family=config["plots"]["font_family"],
            size=18,
            color=config["plots"]["base_color"],
        ),
        legend={"traceorder": "reversed"},
    )
    plot_nucleotide_distribution_dict = {
        "name": "Nucleotide Distribution",
        "description": "Nucleotide distribution across specified reads \
(default: first 15 read)",
        "fig_html": pio.to_html(fig, full_html=False),
        "fig_image": plotly_to_image(fig, config),
    }
    return plot_nucleotide_distribution_dict


def plot_read_frame_distribution(read_frame_dict: dict, config: dict) -> dict:
    """
    Generate a plot of the read frame distribution

    Inputs:
        read_frame_dict: Dataframe containing the read frame distribution
        config: Dictionary containing the configuration information

    Outputs:
        plot_read_frame_dict: Dictionary containing the plot name, description
        and plotly figure for html and pdf export
    """
    culled_read_frame_dict = read_frame_cull(read_frame_dict, config)
    scored_read_frame_dict = (
        read_frame_score(culled_read_frame_dict)
        if config["plots"]["read_frame_distribution"]["show_scores"] != "none"
        else None
<<<<<<< HEAD
=======
    )
>>>>>>> ba85a24f

    # Set minimum and maximum font sizes
    min_font_size, max_font_size = 5, 30

    # Calculate font size based on number of data points
    num_data_points = len(culled_read_frame_dict)
    font_size = max_font_size - (max_font_size - min_font_size) * (num_data_points / 50)

    plot_data = []
    for i in range(0, 3):
        plot_data.append(
            go.Bar(
                name="Frame " + str(i + 1),
                x=list(culled_read_frame_dict.keys()),
                y=[
                    culled_read_frame_dict[x][y]
                    for x in culled_read_frame_dict
                    for y in culled_read_frame_dict[x]
                    if y == i
                ],
            )
        )
    fig = go.Figure(data=plot_data)
    fig.update_layout(barmode="group")
    fig.update_layout(
        title="Read Frame Distribution",
        xaxis_title="Read Length",
        yaxis_title="Read Count",
        font=dict(
            family=config["plots"]["font_family"],
            size=18,
            color=config["plots"]["base_color"],
        ),
    )
    if scored_read_frame_dict is not None:
        if config["plots"]["read_frame_distribution"]["show_scores"] == "all":
            for idx in enumerate(culled_read_frame_dict):
                if idx[1] != "global":
                    y_buffer = max(fig.data[0].y + fig.data[1].y + fig.data[2].y) * 0.05

                    ymax = max(
                        fig.data[0].y[idx[0]],
                        fig.data[1].y[idx[0]],
                        fig.data[2].y[idx[0]],
                    )

                    if (
                        fig.data[0].y[idx[0]]
                        + fig.data[0].y[idx[0]]
                        + fig.data[0].y[idx[0]]
                        > y_buffer
                    ):
                        fig.add_annotation(
                            x=idx[1],
                            y=ymax + y_buffer,
                            text=round(scored_read_frame_dict[idx[1]], 2),
                            showarrow=False,
                            xanchor="center",
                            font={"size": font_size},
                        )
        fig.update_layout()
        fig.add_annotation(
            text=f'Score: {round(scored_read_frame_dict["global"], 2)}',
            showarrow=False,
            xref="paper",
            yref="paper",
            y=0.64,
            x=1.03,
            xanchor="left",
        )

    plot_read_frame_dict = {
        "name": "Read Frame Distribution",
        "description": "Frame distribution per read length",
        "fig_html": pio.to_html(fig, full_html=False),
        "fig_image": plotly_to_image(fig, config),
    }
    return plot_read_frame_dict


def plot_mRNA_distribution(mRNA_distribution_dict: dict, config: dict) -> dict:
    """
    Generate a bar plot of the mRNA distribution

    Inputs:
        mRNA_distribution_dict: Dictionary containing the mRNA distribution
        over the read lengths
        config: Dictionary containing the configuration information

    Outputs:
        plot_mRNA_distribution_dict: Dictionary containing the plot name,
        description and plotly figure for html and pdf export
    """
    sum_mRNA_dict = sum_mRNA_distribution(mRNA_distribution_dict, config)
    plot_data = []
    for k, v in sum_mRNA_dict.items():
        plot_data.append(
            go.Bar(
                name=k.replace("_", " ").title(),
                x=[v],
                y=[""],
                width=[0.3],
                hovertemplate="Proportion: %{x:.2%}"
                if not config["plots"]["mRNA_distribution"]["absolute_counts"]
                else "Count: %{x}",
                orientation="h",
            )
        )

    fig = go.Figure(plot_data)
    fig.update_layout(
        barmode="stack",
        title="mRNA Reads Breakdown",
        xaxis_title="Proportion"
        if not config["plots"]["mRNA_read_breakdown"]["absolute_counts"]
        else "Counts",
        yaxis_title="",
        font=dict(
            family=config["plots"]["font_family"],
            size=18,
            color=config["plots"]["base_color"],
        ),
        legend={"traceorder": "normal"},
    )
    plot_mRNA_distribution_dict = {
        "name": "mRNA Reads Breakdown",
        "description": "Shows the proportion of the different transcript \
regions represented in the reads",
        "fig_html": pio.to_html(fig, full_html=False),
        "fig_image": plotly_to_image(fig, config),
    }
    return plot_mRNA_distribution_dict


def plot_mRNA_read_breakdown(mRNA_distribution_dict: dict, config: dict) -> dict:
    """
    Generate a line plot of the mRNA distribution over the read lengths

    Inputs:
        mRNA_distribution_dict: Dictionary containing the mRNA distribution
        over the read lengths
        config: Dictionary containing the configuration information

    Outputs:
        plot_mRNA_distribution_dict: Dictionary containing the plot name,
        description and plotly figure for html and pdf export
    """
    plot_data = {}
    for read_length in mRNA_distribution_dict.values():
        for category, count in read_length.items():
            if category not in plot_data:
                plot_data[category] = []
            plot_data[category].append(count)
    if not config["plots"]["mRNA_read_breakdown"]["absolute_counts"]:
        sum_data = {k: sum(v) for k, v in plot_data.items()}
        plot_data = {
            k: [x / sum(sum_data.values()) for x in v] for k, v in plot_data.items()
        }

    fig = go.Figure()
    for k, v in plot_data.items():
        fig.add_trace(
            go.Scatter(
                name=k,
                x=list(mRNA_distribution_dict.keys()),
                y=v,
                hovertemplate="Proportion: %{y:.2%}"
                if not config["plots"]["mRNA_read_breakdown"]["absolute_counts"]
                else "Count: %{x}",
            )
        )

    fig.update_layout(
        title="Nucleotide Distribution",
        xaxis_title="Position (nucleotides)",
        yaxis_title="Proportion"
        if not config["plots"]["mRNA_read_breakdown"]["absolute_counts"]
        else "Counts",
        font=dict(
            family=config["plots"]["font_family"],
            size=18,
            color=config["plots"]["base_color"],
        ),
    )
    fig.update_layout(
        title="Nucleotide Distribution",
        xaxis_title="Read length",
        yaxis_title="Proportion"
        if not config["plots"]["mRNA_read_breakdown"]["absolute_counts"]
        else "Counts",
        font=dict(
            family=config["plots"]["font_family"],
            size=18,
            color=config["plots"]["base_color"],
        ),
        legend={"traceorder": "normal"},
    )
    plot_mRNA_read_breakdown_dict = {
        "name": "mRNA Reads Breakdown over Read Length",
        "description": "Shows the proportion of the different transcript \
regions represented in the reads over the different read lengths.",
        "fig_html": pio.to_html(fig, full_html=False),
        "fig_image": plotly_to_image(fig, config),
    }
    return plot_mRNA_read_breakdown_dict


def plot_metagene_profile(metagene_profile_dict: dict, config: dict) -> dict:
    """
    Generate a plot of the distribution of reads depending on their distance
    to a target (default: start codon)

    Inputs:
        metagene_dict: Dictionary containing the counts as values and distance
        from target as keys
        config: Dictionary containing the configuration information

    Outputs:
        plot_metagene_profile_dict: Dictionary containing the plot name,
        description and plotly figure for html and pdf export
    """
    count = 0
    colnums = 1
    frame_colors = {0: "#636efa", 1: "#ef553b", 2: "#00cc96"}
    if metagene_profile_dict["start"] != {}:
        target_loop = ["start"]
        if metagene_profile_dict["stop"] != {}:
            target_loop.append("stop")
            colnums = 2
    else:
        target_loop = ["stop"]

    fig = make_subplots(
        rows=1,
        cols=colnums,
        shared_yaxes=config["plots"]["metagene_profile"]["shared_yaxis"],
        subplot_titles=["Distance from 5'", "Distance from 3'"]
        if len(target_loop) > 1
        else ["Distance from 5'"]
        if target_loop == ["start"]
        else ["Distance from 3'"],
    )
    for current_target in target_loop:
        count += 1
        metagene_dict = {}
        for inner_dict in metagene_profile_dict[current_target].values():
            for inner_key, inner_value in inner_dict.items():
                if inner_key in metagene_dict and metagene_dict[inner_key] != None:
                    metagene_dict[inner_key] += (
                        inner_value if inner_value is not None else 0
                    )
                else:
                    metagene_dict[inner_key] = (
                        inner_value if inner_value is not None else 0
                    )
        n = 0
        color = [(x % 3) for x in metagene_dict.keys()]
        for i in color:
            color[n] = frame_colors[i]
            n += 1

        fig.add_trace(
            go.Bar(
                x=list(metagene_dict.keys()),
                y=list(metagene_dict.values()),
                name="Distance from 5'"
                if current_target == "start"
                else "Distance from 3'",
                marker=dict(color=color),
            ),
            row=1,
            col=count,
        )

    fig.update_layout(
        title="Metagene Profile",
        xaxis_title="Relative position",
        yaxis_title="Read Count",
        font=dict(
            family=config["plots"]["font_family"],
            size=18,
            color=config["plots"]["base_color"],
        ),
        bargap=0,
        showlegend=False,
    )
    if colnums > 1:
        fig.update_layout(
            xaxis=dict(
                domain=[0, 0.48], zeroline=False
            ),  # Adjust domain and remove x-axis zeroline for subplot 1
            xaxis2=dict(
                domain=[0.52, 1], zeroline=False
            ),  # Adjust domain and remove x-axis zeroline for subplot 2
        )
    else:
        fig.update_layout(
            xaxis=dict(domain=[0, 1], zeroline=False),
        )

    fig.update_xaxes(range=config["plots"]["metagene_profile"]["distance_range"])
    plot_metagene_profile_dict = {
        "name": "Metagene Profile",
        "description": "Metagene profile showing the distance count of \
        reads per distance away from a target (default: start codon).",
        "fig_html": pio.to_html(fig, full_html=False),
        "fig_image": plotly_to_image(fig, config),
    }
    return plot_metagene_profile_dict


def plot_metagene_heatmap(metagene_profile_dict: dict, config: dict) -> dict:
    """
    Generate a heatmap of the reads depending on their distance
    to a target, read length and count

    Inputs:
        metagene_heatmap_dict: Dictionary containing the counts as values
            and distance from target as keys
        config: Dictionary containing the configuration information

    Outputs:
        plot_metagene_heatmap: Dictionary containing the plot name,
        description and plotly figure for html and pdf export
    """
    count = 0
    colnums = 1
    if metagene_profile_dict["start"] != {}:
        target_loop = ["start"]
        if metagene_profile_dict["stop"] != {}:
            target_loop.append("stop")
            colnums = 2
    else:
        target_loop = ["stop"]

    fig = make_subplots(
        rows=1,
        cols=colnums,
        shared_yaxes=True,
        subplot_titles=["Distance from 5'", "Distance from 3'"]
        if len(target_loop) > 1
        else ["Distance from 5'"]
        if target_loop == ["start"]
        else ["Distance from 3'"],
    )

    for current_target in target_loop:
        count += 1
        x_data = []
        y_data = []
        z_data = []
        for k1, v1 in metagene_profile_dict[current_target].items():
            for k2, v2 in v1.items():
                x_data.append(k2)
                y_data.append(k1)
                z_data.append(v2)

        fig.add_trace(
            go.Heatmap(
                x=x_data,
                y=y_data,
                z=z_data,
                colorscale=config["plots"]["metagene_profile"]["colorscale"],
                zmin=0,
                zmax=config["plots"]["metagene_profile"]["max_colorscale"],
            ),
            row=1,
            col=count,
        )
    fig.update_xaxes(range=config["plots"]["metagene_profile"]["distance_range"])
    fig.update_layout(
        title="Metagene Heatmap",
        xaxis_title="Relative position (nt)",
        yaxis_title="Read length",
        font=dict(
            family=config["plots"]["font_family"],
            size=18,
            color=config["plots"]["base_color"],
        ),
        legend={"traceorder": "normal"},
        showlegend=False,
    )
    if colnums > 1:
        fig.update_layout(
            xaxis=dict(
                domain=[0, 0.48], zeroline=False
            ),  # Adjust domain and remove x-axis zeroline for subplot 1
            xaxis2=dict(
                domain=[0.52, 1], zeroline=False
            ),  # Adjust domain and remove x-axis zeroline for subplot 2
        )
    else:
        fig.update_layout(
            xaxis=dict(domain=[0, 1], zeroline=False),
        )
    plot_metagene_heatmap = {
        "name": "Metagene Heatmap",
        "description": "Metagene heatmap showing the distance between the \
            A-site and a target per read length and the counts in colorscale.",
        "fig_html": pio.to_html(fig, full_html=False),
        "fig_image": plotly_to_image(fig, config),
    }
    return plot_metagene_heatmap


def plot_logoplot(sequence_slice_dict: dict, config: dict) -> dict:
    """
    Generate a logoplot of the nucleotide distribution of the reads

    Inputs:
        sequence_slice_dict: Dictionary containing the sequences as values
            and read length as keys
        config: Dictionary containing the configuration information

    Outputs:
        plot_logoplot_dict: Dictionary containing the plot name,
        description and plotly figure for html and pdf export
    """
    # nt_start, nt_count = (
    #     config["plots"]["nucleotide_proportion"]["nucleotide_start"],
    #     config["plots"]["nucleotide_proportion"]["nucleotide_count"],
    # )
    with tempfile.TemporaryDirectory() as tempdir:
        with open(f"{tempdir}/temp_fasta.fasta", "w+") as fasta:
            count = 0
            for n in sequence_slice_dict.values():
                count += 1
                fasta.write(f">{count}\n{n}\n")
            with open(f"{tempdir}/temp_plot.png", "w+b") as plot:
                weblogo_prompt = [
                    "weblogo",
                    f"-f{fasta.name}",
                    "-Dfasta",
                    f"-o{plot.name}",
                    "-Fpng_print",
                ]
                subprocess.run(weblogo_prompt)
                plot.seek(0)
                fig_image = base64.b64encode(plot.read()).decode("utf-8")

    plot_logoplot_dict = {
        "name": "Logoplot",
        "description": "Logoplot created with WebLogo ver 3.7.12",
        "fig_html": f'<img src="data:image/png;base64,{fig_image}" \
            alt="Logoplot created with WebLogo" width="100%" height="auto"">',
        "fig_image": fig_image,
    }
    return plot_logoplot_dict


def plot_summary_scoring() -> dict:
    plot_summary_dict = {}
    return plot_summary_dict<|MERGE_RESOLUTION|>--- conflicted
+++ resolved
@@ -260,10 +260,7 @@
         read_frame_score(culled_read_frame_dict)
         if config["plots"]["read_frame_distribution"]["show_scores"] != "none"
         else None
-<<<<<<< HEAD
-=======
-    )
->>>>>>> ba85a24f
+    )
 
     # Set minimum and maximum font sizes
     min_font_size, max_font_size = 5, 30
