"""
This script contains the functions used to load the required files
in the RiboMetric pipeline

The functions are called by the main script RiboMetric.py
"""
from Bio import SeqIO
import pysam
import pandas as pd
from multiprocessing import Pool
import pysam
import gffpandas.gffpandas as gffpd
import os
import numpy as np


def parse_gff(gff_path: str) -> gffpd.Gff3DataFrame:
    """
    Read in the gff file at the provided path and return a dataframe

    Inputs:
        gff_path: Path to the gff file

    Outputs:
        gff_df: Dataframe containing the gff information
    """
    return gffpd.read_gff3(gff_path)


def parse_annotation(annotation_path: str) -> pd.DataFrame:
    """
    Read in the annotation file at the provided path and return a dataframe

    Inputs:
        annotation_path: Path to the annotation file with columns:
                                    "transcript_id","cds_start",
                                    "cds_end","transcript_length",
                                    "genomic_cds_starts","genomic_cds_ends"

    Outputs:
        annotation_df: Dataframe containing the annotation information
    """
    return pd.read_csv(
        annotation_path,
        sep="\t",
        dtype={
            "transcript_id": str,
            "cds_start": int,
            "cds_end": int,
            "transcript_length": int,
            "genomic_cds_starts": str,
            "genomic_cds_ends": str,
        },
    )


def parse_fasta(fasta_path: str) -> dict:
    """
    Read in the transcriptome fasta file at the provided path
    and return a dictionary

    Inputs:
        fasta_path: Path to the transcriptome fasta file

    Outputs:
        transcript_dict: Dictionary containing the
                         transcript information
    """
    transcript_dict = {}
    for record in SeqIO.parse(fasta_path, "fasta"):
        transcript_dict[record.id] = record

    return transcript_dict


def check_bam(bam_path: str) -> bool:
    """
    Check whether the bam file and its index exists at the provided path
    Return True if both files exist, False otherwise

    Inputs:
        bam_path: Path to the bam file


    Outputs:
        bool: True if the bam file and its index exist, False otherwise
    """
    if os.path.exists(bam_path) and os.path.exists(bam_path + ".bai"):
        return True
    else:
        return False


def flagstat_bam(bam_path: str) -> dict:
    """
    Run samtools flagstat on the bam file at the provided path
    and return a dictionary

    Inputs:
        bam_path: Path to the bam file

    Outputs:
        flagstat_dict: Dictionary containing the flagstat information

    """
    flagstat_dict = {}
    with pysam.AlignmentFile(bam_path, "rb") as bamfile:
        flagstat_dict["total_reads"] = bamfile.mapped + bamfile.unmapped
        flagstat_dict["mapped_reads"] = bamfile.mapped
        flagstat_dict["unmapped_reads"] = bamfile.unmapped
        flagstat_dict["duplicates"] = bamfile.mapped + bamfile.unmapped
    return flagstat_dict


def process_reads(reads):
    """
    Process batches of reads from parse_bam, retrieving the data of interest and putting it in a dataframe.

    Inputs:
        reads:

    Outputs:
        batch_df:
    """
<<<<<<< HEAD
=======
    # Convert the BAM file to SAM format and read the output in chunks
    print(f"Running pysam")
    print("Processing reads...")
    counter, read_df_length = 0, 0
    read_list = []
    read_df = pd.DataFrame(columns=['read_length',
                                    'reference_name', 'reference_start',
                                    'sequence', 'count'])
    samfile = pysam.AlignmentFile(bam_file, "rb")
    for read in samfile.fetch():
        if "_x" in read.query_name:
            count = int(read.query_name.split("_x")[-1])
        else:
            count = 1
        read_list.append(
            [
                int(read.query_length),      # read_length
                read.reference_name,    # reference_name
                int(read.reference_start),   # reference_start
                read.query_sequence,    # sequence
                count,                  # count
            ]
        )
        counter += 1

        if counter > 1000000 or counter+read_df_length > num_reads:
            read_df = pd.concat([read_df,
                                 pd.DataFrame(
                                    read_list,
                                    columns=read_df.columns)
                                 ])

            read_df_length = len(read_df)
            counter = 0
            read_list = []
        if read_df_length > num_reads:
            print()
            break
        else:
            read_percentage = round((counter+read_df_length)
                                    / num_reads * 100, 3)
            print(
                f"Processed {counter+read_df_length}/{num_reads} \
({read_percentage}%)",
                end="\r",
            )

        if counter+read_df_length > num_reads:
            break
    samfile.close()

    read_df["reference_name"] = read_df["reference_name"].astype("category")
    return read_df


def process_reads(reads):
>>>>>>> 74111b61
    read_list = []
    for read in reads:
        if "_x" in read[0]:
            count = int(read[0].split("_x")[-1])
        else:
            count = 1
        read_list.append(
            [
<<<<<<< HEAD
                len(read[9]),      # read_length
                read[2],           # reference_name
                int(read[3]),      # reference_start
                read[9],           # sequence
                count,             # count
=======
                len(read[9]),   # read_length
                read[2],        # reference_name
                int(read[3])-1, # reference_start
                # read[9],        # sequence
                count,          # count
>>>>>>> 74111b61
            ]
        )
    batch_df = pd.DataFrame(read_list, columns=['read_length',
                                    'reference_name', 'reference_start',
                                    'count'])  # Convert to DataFrame
    batch_df["reference_name"] = batch_df["reference_name"].astype("category")
    return batch_df


<<<<<<< HEAD
def parse_bam(bam_file, num_reads=1000000, batch_size=100000, num_processes=1) -> list:
    """
    Read in the bam file at the provided path and return a list of dataframes

    Inputs:
        bam_file: Path to the bam file
        batch_size: The number of reads that are processed at a time
        num_processes: The maximum number of processes that this function can
        create
        num_reads: Number of reads to parse

    Outputs:
        batch_results: List containing dataframes for the parsed reads which
        will be grouped together in following steps
    """
    samfile = pysam.AlignmentFile(bam_file, "rb")
    pool = Pool(processes=num_processes)
    read_list, batch_results = [], []

    for idx, read in enumerate(samfile.fetch()):
=======
def process_sequences(sequences, pattern_length=1, sequence_length = 50):
    """
    Calculate the occurence of nucleotides or groups of nucleotides in the sequences from the reads.
    The nucleotides or groups are stored in lexicographic order, (i.e. AA, AC, AG, AT, CA... TG, TT)
    """
    # Create an empty 2D array to store the counts
    counts_array = np.zeros((4 ** pattern_length, sequence_length - pattern_length + 1), dtype=int)

    # Iterate over each position in the sequences
    for i in range(sequence_length - pattern_length + 1):
        # Get the nucleotides at the current position
        patterns = [sequence[i:i+pattern_length] if i + pattern_length <= len(sequence) else 0 for sequence in sequences]

        # Count the occurrences of each nucleotide pattern at the current position
        counts = np.unique(patterns, return_counts=True)

        # Update the counts array
        for pattern, count in zip(counts[0], counts[1]):
            if pattern is not None:
                index = pattern_to_index(pattern)
                counts_array[index, i] = count

    return counts_array

def pattern_to_index(pattern):
    """
    Converts a nucleotide pattern to its corresponding index in the counts array.
    """
    index = 0
    base_to_index = {'A': 0, 'C': 1, 'G': 2, 'T': 3}
    for nucleotide in pattern:
        if nucleotide in base_to_index:
            index = index * 4 + base_to_index[nucleotide]
        else:
            return 0
    return index


def parse_bam(bam_file, batch_size, num_processes, max_reads=None):
    samfile = pysam.AlignmentFile(bam_file, "rb")
    pool = Pool(processes=num_processes)
    read_list = []
    sequence ={}

    for i, read in enumerate(samfile.fetch()):
        if max_reads and i >= max_reads:
            break
>>>>>>> 74111b61
        read_list.append(read.to_string().split(sep="\t"))
        if idx >= num_reads - 1:
            break

        if len(read_list) == batch_size:
<<<<<<< HEAD
            batch_results.append(pool.apply_async(process_reads, [read_list]))
            read_list = []
        read_percentage = round((idx) / num_reads * 100, 3)
        print(f"Processed {idx}/{num_reads} \
({read_percentage}%)", end="\r",
        )

    if read_list:
        batch_results.append(pool.apply_async(process_reads, [read_list]))
=======
            batch_df = pool.map(process_reads, [read_list])[0]
            sequence["mono"] = pool.map(process_sequences, [read_list[9]])[0]
            read_list = []
            yield batch_df, sequence

    if read_list:
        batch_df = pool.map(process_reads, [read_list])[0]
        sequence["mono"] = pool.map(process_sequences, [read_list[9]])[0]
        yield batch_df, sequence
>>>>>>> 74111b61

    pool.close()
    pool.join()

    return [result.get() for result in batch_results]


def get_top_transcripts(read_df: dict, num_transcripts: int) -> list:
    """
    Get the top N transcripts with the most reads

    Inputs:
        read_df: DataFrame containing the read information
        num_transcripts: Number of transcripts to return

    Outputs:
        top_transcripts: List of the top N transcripts
    """
    count_sorted_df = (
        read_df.groupby("reference_name")
               .sum()
               .sort_values("count", ascending=False)
    )

    return count_sorted_df.index[:num_transcripts].tolist()


def subset_gff(gff_df: pd.DataFrame) -> pd.DataFrame:
    """
    Subset the gff dataframe to only include the CDS features

    Inputs:
        gff_df: Dataframe containing the gff information

    Outputs:
        gff_df: Dataframe containing the gff information
    """
    return gff_df[gff_df["feature"] == "CDS"]


def gff_df_to_cds_df(
        gff_df: pd.DataFrame,
        transcript_list: list
        ) -> pd.DataFrame:
    """
    Subset the gff dataframe to only include the CDS features
    with tx coordinates for a specific list of transcripts.

    Inputs:
        gff_df: Dataframe containing the gff information
        transcript_list: List of transcripts to subset

    Outputs:
        cds_df: Dataframe containing the CDS information
                columns: transcript_id, cds_start, cds_end
    """
    # Extract transcript ID from "attributes" column using regular expression
    rows = {
        "transcript_id": [],
        "cds_start": [],
        "cds_end": [],
        "transcript_length": [],
        "genomic_cds_starts": [],
        "genomic_cds_ends": [],
    }

    # Sort GFF DataFrame by transcript ID
    gff_df = gff_df.sort_values("transcript_id")

    # subset GFF DataFrame to only include transcripts in the transcript_list
    gff_df = gff_df[gff_df["transcript_id"].isin(transcript_list)]

    counter = 0
    for group_name, group_df in gff_df.groupby("transcript_id"):
        counter += 1
        if counter % 100 == 0:
            prop = counter / len(transcript_list)
            print(f"Processing transcript ({prop*100}%)", end="\r")
        if group_name in transcript_list:
            transcript_start = group_df["start"].min()

            cds_df_tx = group_df[group_df["type"] == "CDS"]
            cds_start_end_tuple_list = sorted(
                zip(cds_df_tx["start"], cds_df_tx["end"])
                )

            cds_tx_start = cds_start_end_tuple_list[0][0] - transcript_start
            cds_tx_end = cds_start_end_tuple_list[-1][1] - transcript_start

            for cds in cds_start_end_tuple_list:
                cds_length = cds[1] - cds[0]
                cds_tx_end += cds_length

            genomic_cds_starts = ",".join(
                [str(x[0]) for x in cds_start_end_tuple_list]
                )

            genomic_cds_ends = ",".join(
                [str(x[1]) for x in cds_start_end_tuple_list]
                )

            rows["transcript_id"].append(group_name)
            rows["cds_start"].append(cds_tx_start)
            rows["cds_end"].append(cds_tx_end)
            rows["transcript_length"].append(cds_tx_end - cds_tx_start)
            rows["genomic_cds_starts"].append(genomic_cds_starts)
            rows["genomic_cds_ends"].append(genomic_cds_ends)

    return pd.DataFrame(rows)


def extract_transcript_id(attr_str):
    for attr in attr_str.split(";"):
        # Ensembl GFF3 support
        if attr.startswith("Parent=transcript:") \
                or attr.startswith("ID=transcript:"):
            return attr.split(":")[1]
        # Gencode GFF3 support
        elif attr.startswith("transcript_id="):
            return attr.split("=")[1]
        # Ensembl GTF support
        elif attr.startswith(" transcript_id "):
            return attr.split(" ")[2].replace('"', "")
    return np.nan


def prepare_annotation(
    gff_path: str, outdir: str, num_transcripts: int, config: str
) -> pd.DataFrame:
    """
    Given a path to a gff file, produce a tsv file containing the
    transcript_id, tx_cds_start, tx_cds_end, tx_length,
    genomic_cds_starts, genomic_cds_ends for each transcript

    Inputs:
        gff_path: Path to the gff file
        outdir: Path to the output directory
        num_transcripts: Number of transcripts to include in the annotation
        config: Path to the config file

    Outputs:
        annotation_df: Dataframe containing the annotation information
    """
    print("Parsing gff")
    gffdf = parse_gff(gff_path).df

    # transcript_id_regex = r"transcript_id=([^;]+)"
    # gffdf.loc[:, "transcript_id"] = gffdf["attributes"].str.extract(
    # transcript_id_regex
    # )

    gffdf.loc[:, "transcript_id"] = gffdf["attributes"].apply(
        extract_transcript_id
        )

    cds_df = gffdf[gffdf["type"] == "CDS"]

    coding_tx_ids = cds_df["transcript_id"].unique()[:num_transcripts]

    annotation_df = gff_df_to_cds_df(gffdf, coding_tx_ids)
    basename = '.'.join(os.path.basename(gff_path).split(".")[:-1])
    output_name = f"{basename}_RiboMetric.tsv"
    annotation_df.to_csv(
        os.path.join(outdir, output_name),
        sep="\t",
        index=False
        )
    return annotation_df<|MERGE_RESOLUTION|>--- conflicted
+++ resolved
@@ -122,65 +122,6 @@
     Outputs:
         batch_df:
     """
-<<<<<<< HEAD
-=======
-    # Convert the BAM file to SAM format and read the output in chunks
-    print(f"Running pysam")
-    print("Processing reads...")
-    counter, read_df_length = 0, 0
-    read_list = []
-    read_df = pd.DataFrame(columns=['read_length',
-                                    'reference_name', 'reference_start',
-                                    'sequence', 'count'])
-    samfile = pysam.AlignmentFile(bam_file, "rb")
-    for read in samfile.fetch():
-        if "_x" in read.query_name:
-            count = int(read.query_name.split("_x")[-1])
-        else:
-            count = 1
-        read_list.append(
-            [
-                int(read.query_length),      # read_length
-                read.reference_name,    # reference_name
-                int(read.reference_start),   # reference_start
-                read.query_sequence,    # sequence
-                count,                  # count
-            ]
-        )
-        counter += 1
-
-        if counter > 1000000 or counter+read_df_length > num_reads:
-            read_df = pd.concat([read_df,
-                                 pd.DataFrame(
-                                    read_list,
-                                    columns=read_df.columns)
-                                 ])
-
-            read_df_length = len(read_df)
-            counter = 0
-            read_list = []
-        if read_df_length > num_reads:
-            print()
-            break
-        else:
-            read_percentage = round((counter+read_df_length)
-                                    / num_reads * 100, 3)
-            print(
-                f"Processed {counter+read_df_length}/{num_reads} \
-({read_percentage}%)",
-                end="\r",
-            )
-
-        if counter+read_df_length > num_reads:
-            break
-    samfile.close()
-
-    read_df["reference_name"] = read_df["reference_name"].astype("category")
-    return read_df
-
-
-def process_reads(reads):
->>>>>>> 74111b61
     read_list = []
     for read in reads:
         if "_x" in read[0]:
@@ -189,19 +130,11 @@
             count = 1
         read_list.append(
             [
-<<<<<<< HEAD
                 len(read[9]),      # read_length
                 read[2],           # reference_name
                 int(read[3]),      # reference_start
                 read[9],           # sequence
                 count,             # count
-=======
-                len(read[9]),   # read_length
-                read[2],        # reference_name
-                int(read[3])-1, # reference_start
-                # read[9],        # sequence
-                count,          # count
->>>>>>> 74111b61
             ]
         )
     batch_df = pd.DataFrame(read_list, columns=['read_length',
@@ -211,28 +144,6 @@
     return batch_df
 
 
-<<<<<<< HEAD
-def parse_bam(bam_file, num_reads=1000000, batch_size=100000, num_processes=1) -> list:
-    """
-    Read in the bam file at the provided path and return a list of dataframes
-
-    Inputs:
-        bam_file: Path to the bam file
-        batch_size: The number of reads that are processed at a time
-        num_processes: The maximum number of processes that this function can
-        create
-        num_reads: Number of reads to parse
-
-    Outputs:
-        batch_results: List containing dataframes for the parsed reads which
-        will be grouped together in following steps
-    """
-    samfile = pysam.AlignmentFile(bam_file, "rb")
-    pool = Pool(processes=num_processes)
-    read_list, batch_results = [], []
-
-    for idx, read in enumerate(samfile.fetch()):
-=======
 def process_sequences(sequences, pattern_length=1, sequence_length = 50):
     """
     Calculate the occurence of nucleotides or groups of nucleotides in the sequences from the reads.
@@ -270,23 +181,13 @@
             return 0
     return index
 
-
-def parse_bam(bam_file, batch_size, num_processes, max_reads=None):
-    samfile = pysam.AlignmentFile(bam_file, "rb")
-    pool = Pool(processes=num_processes)
-    read_list = []
-    sequence ={}
-
-    for i, read in enumerate(samfile.fetch()):
-        if max_reads and i >= max_reads:
-            break
->>>>>>> 74111b61
+  
+    for idx, read in enumerate(samfile.fetch()):
         read_list.append(read.to_string().split(sep="\t"))
         if idx >= num_reads - 1:
             break
 
         if len(read_list) == batch_size:
-<<<<<<< HEAD
             batch_results.append(pool.apply_async(process_reads, [read_list]))
             read_list = []
         read_percentage = round((idx) / num_reads * 100, 3)
@@ -296,17 +197,6 @@
 
     if read_list:
         batch_results.append(pool.apply_async(process_reads, [read_list]))
-=======
-            batch_df = pool.map(process_reads, [read_list])[0]
-            sequence["mono"] = pool.map(process_sequences, [read_list[9]])[0]
-            read_list = []
-            yield batch_df, sequence
-
-    if read_list:
-        batch_df = pool.map(process_reads, [read_list])[0]
-        sequence["mono"] = pool.map(process_sequences, [read_list[9]])[0]
-        yield batch_df, sequence
->>>>>>> 74111b61
 
     pool.close()
     pool.join()
