--- conflicted
+++ resolved
@@ -115,15 +115,9 @@
 
 def parse_bam(bam_file,
               num_reads=1000000,
-<<<<<<< HEAD
-              batch_size=100000,
-              num_processes=1
-              ) -> list:
-=======
               batch_size=10000,
               num_processes=4
               ) -> tuple():
->>>>>>> 3656d1cf
     """
     Read in the bam file at the provided path and return a list of dataframes
 
