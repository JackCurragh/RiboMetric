"""
Main script for running qc analysis

Three main modes:
    annotation free: no gff file provided just use the bam file
    annotation based: gff file provided and use the bam file
    sequence based: gff file and transcriptome fasta file
                    provided and use the bam file

"""

import pandas as pd
from .modules import (
    annotate_reads,
    assign_mRNA_category,
    read_length_distribution,
    read_df_to_cds_read_df,
    ligation_bias_distribution,
    calculate_expected_dinucleotide_freqs,
    normalise_ligation_bias,
    nucleotide_composition,
    read_frame_distribution,
    mRNA_distribution,
    sequence_slice,
    metagene_profile,
)

from .metrics import (
    read_length_distribution_metric as rld_metric,
    ligation_bias_distribution_metric as lbd_metric,
    read_frame_distribution_information_content_metric as rfd_metric,
    triplet_periodicity_weighted_score,
    triplet_periodicity_best_read_length_score as tpbrl_metric,
    information_metric_cutoff,
    triplet_periodicity_weighted_score_best_3_read_lengths as tpw3rl_metric,
    cds_coverage_metric
)


def annotation_mode(
    read_df: pd.DataFrame,
    annotation_df: pd.DataFrame = pd.DataFrame(),
    config: dict = {}
) -> dict:
    """
    Run the annotation mode of the qc analysis

    Inputs:
        read_df: Dataframe containing the read information
                (keys are the read names)
        annotation_df: Dataframe containing the annotation information
        transcript_list: List of the top N transcripts
        config: Dictionary containing the configuration information

    Outputs:
        results_dict: Dictionary containing the results of the qc analysis
    """
    read_df = read_df.drop(
            [
                'read_name',
                'sequence_qualities',
                'tags',
                ], axis=1
        )

    if len(annotation_df) > 0:
        annotation = True
        print("Merging annotation and reads")
        annotated_read_df = annotate_reads(read_df, annotation_df)
        print("assigning mRNA categories")
        annotated_read_df = assign_mRNA_category(annotated_read_df)
        print("Subsetting to CDS reads")
        cds_read_df = read_df_to_cds_read_df(annotated_read_df)
    else:
        annotation = False
    print("Running modules")

    results_dict = {}
    results_dict["mode"] = ("annotation"
                            if annotation
                            else "annotation_free")
    results_dict["metrics"] = {}
    print("> read_length_distribution")
    results_dict["read_length_distribution"] = read_length_distribution(
        read_df
    )
    results_dict["metrics"]["read_length_distribution_metric"] = rld_metric(
        results_dict["read_length_distribution"]
    )

    print("> ligation_bias_distribution")
    results_dict["ligation_bias_distribution"] = ligation_bias_distribution(
        read_df,
        num_bases=config["plots"]["ligation_bias_distribution"][
            "nucleotide_count"
        ],
        five_prime=config["plots"]["ligation_bias_distribution"]["five_prime"],
    )
    results_dict["metrics"]["ligation_bias_distribution_metric"] = lbd_metric(
        results_dict["ligation_bias_distribution"],
        calculate_expected_dinucleotide_freqs(
            read_df,
        ),
    )
    if config["plots"]["ligation_bias_distribution"]["background_freq"]:
        results_dict["ligation_bias_distribution"] = normalise_ligation_bias(
            read_df,
            results_dict["ligation_bias_distribution"],
            num_bases=config["plots"]["ligation_bias_distribution"][
                "nucleotide_count"
            ],
            five_prime=config["plots"]["ligation_bias_distribution"][
                "five_prime"
            ],
        )

    print("> nucleotide_composition")
    results_dict["nucleotide_composition"] = nucleotide_composition(read_df)

    if config["plots"]["logoplot"]["enable"]:
        print("> sequence_slice")
        results_dict["sequence_slice"] = sequence_slice(
            read_df,
            config["plots"]["nucleotide_proportion"]["nucleotide_start"],
            config["plots"]["nucleotide_proportion"]["nucleotide_count"],
        )

    print("> read_frame_distribution")
    read_frame_dist = (
        read_frame_distribution(cds_read_df)
        if config["qc"]["use_cds_subset"]["read_frame_distribution"]
        and annotation
        else read_frame_distribution(read_df)
        )
    pre_scores = rfd_metric(read_frame_dist)
    results_dict["read_frame_distribution"] = read_frame_dist
    results_dict["metrics"]["read_frame_distribution_metric"] = information_metric_cutoff(
        pre_scores,
        config['qc']['read_frame_distribution']['3nt_count_cutoff']
    )
    results_dict["metrics"]["3nt_weighted_score"] = triplet_periodicity_weighted_score(
        pre_scores,
        )
    results_dict["metrics"]["3nt_weighted_score_best_3_read_lengths"] = tpw3rl_metric(
        pre_scores,
    )
    results_dict["metrics"]["3nt_best_read_length_score"] = tpbrl_metric(
        pre_scores,
    )

    if annotation:
        print("> mRNA_distribution")
        results_dict["mRNA_distribution"] = mRNA_distribution(
            annotated_read_df
            )

        print("> metagene_profile")
        results_dict["metagene_profile"] = metagene_profile(
            annotated_read_df,
            config["plots"]["metagene_profile"]["distance_target"],
            config["plots"]["metagene_profile"]["distance_range"],
        )
<<<<<<< HEAD
=======

        results_dict["metrics"]["cds_coverage_metric"] = cds_coverage_metric(
            cds_read_df,
            minimum_reads=1,
            in_frame_coverage=False)
>>>>>>> 84d81872
    return results_dict


def sequence_mode(
    read_df: pd.DataFrame,
    gff_path: str,
    transcript_list: list,
    fasta_path: str,
    config: dict,
) -> dict:
    """
    Run the sequence mode of the qc analysis

    Inputs:
        read_df: dataframe containing the read information
                (keys are the read names)
        gff_path: Path to the gff file
        transcript_list: List of the top N transcripts
        fasta_path: Path to the transcriptome fasta file
        config: Dictionary containing the configuration information

    Outputs:
        results_dict: Dictionary containing the results of the qc analysis
    """
    results_dict = {
        "mode": "sequence_mode",
        "read_length_distribution": read_length_distribution(read_df),
        "ligation_bias_distribution": ligation_bias_distribution(read_df),
        "nucleotide_composition": nucleotide_composition(read_df),
        "read_frame_distribution": read_frame_distribution(read_df),
    }
    # results_dict["read_frame_distribution"] = read_frame_distribution(
    #   cds_read_df)\
    #     if config["qc"]["use_cds_subset"]["read_frame_distribution"]\
    #     else read_frame_distribution(read_df)

    return results_dict<|MERGE_RESOLUTION|>--- conflicted
+++ resolved
@@ -160,14 +160,11 @@
             config["plots"]["metagene_profile"]["distance_target"],
             config["plots"]["metagene_profile"]["distance_range"],
         )
-<<<<<<< HEAD
-=======
 
         results_dict["metrics"]["cds_coverage_metric"] = cds_coverage_metric(
             cds_read_df,
             minimum_reads=1,
             in_frame_coverage=False)
->>>>>>> 84d81872
     return results_dict
 
 
