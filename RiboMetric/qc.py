--- conflicted
+++ resolved
@@ -132,21 +132,7 @@
         )
 
     print("> metagene_profile")
-<<<<<<< HEAD
-    results_dict["metagene_profile"] = (
-        metagene_profile(
-            annotated_read_df,
-            config["plots"]["metagene_profile"]["distance_target"]
-        )
-        .value_counts()
-        .to_dict()
-    )
-
-    print("> metagene_heatmap")
-    results_dict["metagene_heatmap"] = metagene_heatmap(
-=======
     results_dict["metagene_profile"] = metagene_profile(
->>>>>>> ba85a24f
         annotated_read_df,
         config["plots"]["metagene_profile"]["distance_target"],
         config["plots"]["metagene_profile"]["distance_range"],
