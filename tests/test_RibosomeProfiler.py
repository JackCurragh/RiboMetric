#!/usr/bin/env python

"""Tests for `RibosomeProfiler` package."""

from RibosomeProfiler.RibosomeProfiler import main

from argparse import Namespace
from io import StringIO
import sys
import os


def test_main_prepare():
    file_path = os.path.join(os.path.dirname(__file__), "test_data")

    args = Namespace(
        command="prepare",
        gff=f"{file_path}/1000_entry.gff",
        transcripts=1000,
        output=f"{file_path}",
        config=f"{file_path}/../../config.yml",
    )

    # Redirect stdout to a StringIO object to capture output
    sys.stdout = StringIO()

    main(args)

    # Get the output
    output = sys.stdout.getvalue()

    # Assert that the expected output was produced
    assert "Parsing gff" in output


def test_main_run():
    file_path = os.path.join(os.path.dirname(__file__), "test_data")

    args = Namespace(
        command="run",
        annotation=f"{file_path}/1000_entry_RibosomeProfiler.tsv",
        bam=f"{file_path}/test.bam",
        output=f"{file_path}",
        config=f"{file_path}/../../config.yml",
        all=False,
        gff=None,
        fasta=None,
        subsample=1000,
        transcripts=None,
        json=None,
        html=True,
        pdf=None,
        csv=None,
    )

    # Redirect stdout to a StringIO object to capture output
    sys.stdout = StringIO()

    main(args)

    # Get the output
    output = sys.stdout.getvalue()

    # Assert that the expected output was produced
<<<<<<< HEAD
    assert 'Annotation parsed' in output
    assert 'Running modules' in output
=======
    assert "Annotation parsed" in output
    assert "Running modules" in output
>>>>>>> 3a912acb
<|MERGE_RESOLUTION|>--- conflicted
+++ resolved
@@ -62,10 +62,5 @@
     output = sys.stdout.getvalue()
 
     # Assert that the expected output was produced
-<<<<<<< HEAD
     assert 'Annotation parsed' in output
-    assert 'Running modules' in output
-=======
-    assert "Annotation parsed" in output
-    assert "Running modules" in output
->>>>>>> 3a912acb
+    assert 'Running modules' in output